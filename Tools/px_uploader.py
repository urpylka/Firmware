#!/usr/bin/env python
############################################################################
#
#   Copyright (c) 2012-2017 PX4 Development Team. All rights reserved.
#
# Redistribution and use in source and binary forms, with or without
# modification, are permitted provided that the following conditions
# are met:
#
# 1. Redistributions of source code must retain the above copyright
#    notice, this list of conditions and the following disclaimer.
# 2. Redistributions in binary form must reproduce the above copyright
#    notice, this list of conditions and the following disclaimer in
#    the documentation and/or other materials provided with the
#    distribution.
# 3. Neither the name PX4 nor the names of its contributors may be
#    used to endorse or promote products derived from this software
#    without specific prior written permission.
#
# THIS SOFTWARE IS PROVIDED BY THE COPYRIGHT HOLDERS AND CONTRIBUTORS
# "AS IS" AND ANY EXPRESS OR IMPLIED WARRANTIES, INCLUDING, BUT NOT
# LIMITED TO, THE IMPLIED WARRANTIES OF MERCHANTABILITY AND FITNESS
# FOR A PARTICULAR PURPOSE ARE DISCLAIMED. IN NO EVENT SHALL THE
# COPYRIGHT OWNER OR CONTRIBUTORS BE LIABLE FOR ANY DIRECT, INDIRECT,
# INCIDENTAL, SPECIAL, EXEMPLARY, OR CONSEQUENTIAL DAMAGES (INCLUDING,
# BUT NOT LIMITED TO, PROCUREMENT OF SUBSTITUTE GOODS OR SERVICES; LOSS
# OF USE, DATA, OR PROFITS; OR BUSINESS INTERRUPTION) HOWEVER CAUSED
# AND ON ANY THEORY OF LIABILITY, WHETHER IN CONTRACT, STRICT
# LIABILITY, OR TORT (INCLUDING NEGLIGENCE OR OTHERWISE) ARISING IN
# ANY WAY OUT OF THE USE OF THIS SOFTWARE, EVEN IF ADVISED OF THE
# POSSIBILITY OF SUCH DAMAGE.
#
############################################################################

#
# Serial firmware uploader for the PX4FMU bootloader
#
# The PX4 firmware file is a JSON-encoded Python object, containing
# metadata fields and a zlib-compressed base64-encoded firmware image.
#
# The uploader uses the following fields from the firmware file:
#
# image
#       The firmware that will be uploaded.
# image_size
#       The size of the firmware in bytes.
# board_id
#       The board for which the firmware is intended.
# board_revision
#       Currently only used for informational purposes.
#

# for python2.7 compatibility
from __future__ import print_function

import sys
import argparse
import binascii
import serial
import socket
import struct
import json
import zlib
import base64
import time
import array
import os

from sys import platform as _platform

# Detect python version
if sys.version_info[0] < 3:
    runningPython3 = False
else:
    runningPython3 = True


class firmware(object):
    '''Loads a firmware file'''

    desc = {}
    image = bytes()
    crctab = array.array('I', [
        0x00000000, 0x77073096, 0xee0e612c, 0x990951ba, 0x076dc419, 0x706af48f, 0xe963a535, 0x9e6495a3,
        0x0edb8832, 0x79dcb8a4, 0xe0d5e91e, 0x97d2d988, 0x09b64c2b, 0x7eb17cbd, 0xe7b82d07, 0x90bf1d91,
        0x1db71064, 0x6ab020f2, 0xf3b97148, 0x84be41de, 0x1adad47d, 0x6ddde4eb, 0xf4d4b551, 0x83d385c7,
        0x136c9856, 0x646ba8c0, 0xfd62f97a, 0x8a65c9ec, 0x14015c4f, 0x63066cd9, 0xfa0f3d63, 0x8d080df5,
        0x3b6e20c8, 0x4c69105e, 0xd56041e4, 0xa2677172, 0x3c03e4d1, 0x4b04d447, 0xd20d85fd, 0xa50ab56b,
        0x35b5a8fa, 0x42b2986c, 0xdbbbc9d6, 0xacbcf940, 0x32d86ce3, 0x45df5c75, 0xdcd60dcf, 0xabd13d59,
        0x26d930ac, 0x51de003a, 0xc8d75180, 0xbfd06116, 0x21b4f4b5, 0x56b3c423, 0xcfba9599, 0xb8bda50f,
        0x2802b89e, 0x5f058808, 0xc60cd9b2, 0xb10be924, 0x2f6f7c87, 0x58684c11, 0xc1611dab, 0xb6662d3d,
        0x76dc4190, 0x01db7106, 0x98d220bc, 0xefd5102a, 0x71b18589, 0x06b6b51f, 0x9fbfe4a5, 0xe8b8d433,
        0x7807c9a2, 0x0f00f934, 0x9609a88e, 0xe10e9818, 0x7f6a0dbb, 0x086d3d2d, 0x91646c97, 0xe6635c01,
        0x6b6b51f4, 0x1c6c6162, 0x856530d8, 0xf262004e, 0x6c0695ed, 0x1b01a57b, 0x8208f4c1, 0xf50fc457,
        0x65b0d9c6, 0x12b7e950, 0x8bbeb8ea, 0xfcb9887c, 0x62dd1ddf, 0x15da2d49, 0x8cd37cf3, 0xfbd44c65,
        0x4db26158, 0x3ab551ce, 0xa3bc0074, 0xd4bb30e2, 0x4adfa541, 0x3dd895d7, 0xa4d1c46d, 0xd3d6f4fb,
        0x4369e96a, 0x346ed9fc, 0xad678846, 0xda60b8d0, 0x44042d73, 0x33031de5, 0xaa0a4c5f, 0xdd0d7cc9,
        0x5005713c, 0x270241aa, 0xbe0b1010, 0xc90c2086, 0x5768b525, 0x206f85b3, 0xb966d409, 0xce61e49f,
        0x5edef90e, 0x29d9c998, 0xb0d09822, 0xc7d7a8b4, 0x59b33d17, 0x2eb40d81, 0xb7bd5c3b, 0xc0ba6cad,
        0xedb88320, 0x9abfb3b6, 0x03b6e20c, 0x74b1d29a, 0xead54739, 0x9dd277af, 0x04db2615, 0x73dc1683,
        0xe3630b12, 0x94643b84, 0x0d6d6a3e, 0x7a6a5aa8, 0xe40ecf0b, 0x9309ff9d, 0x0a00ae27, 0x7d079eb1,
        0xf00f9344, 0x8708a3d2, 0x1e01f268, 0x6906c2fe, 0xf762575d, 0x806567cb, 0x196c3671, 0x6e6b06e7,
        0xfed41b76, 0x89d32be0, 0x10da7a5a, 0x67dd4acc, 0xf9b9df6f, 0x8ebeeff9, 0x17b7be43, 0x60b08ed5,
        0xd6d6a3e8, 0xa1d1937e, 0x38d8c2c4, 0x4fdff252, 0xd1bb67f1, 0xa6bc5767, 0x3fb506dd, 0x48b2364b,
        0xd80d2bda, 0xaf0a1b4c, 0x36034af6, 0x41047a60, 0xdf60efc3, 0xa867df55, 0x316e8eef, 0x4669be79,
        0xcb61b38c, 0xbc66831a, 0x256fd2a0, 0x5268e236, 0xcc0c7795, 0xbb0b4703, 0x220216b9, 0x5505262f,
        0xc5ba3bbe, 0xb2bd0b28, 0x2bb45a92, 0x5cb36a04, 0xc2d7ffa7, 0xb5d0cf31, 0x2cd99e8b, 0x5bdeae1d,
        0x9b64c2b0, 0xec63f226, 0x756aa39c, 0x026d930a, 0x9c0906a9, 0xeb0e363f, 0x72076785, 0x05005713,
        0x95bf4a82, 0xe2b87a14, 0x7bb12bae, 0x0cb61b38, 0x92d28e9b, 0xe5d5be0d, 0x7cdcefb7, 0x0bdbdf21,
        0x86d3d2d4, 0xf1d4e242, 0x68ddb3f8, 0x1fda836e, 0x81be16cd, 0xf6b9265b, 0x6fb077e1, 0x18b74777,
        0x88085ae6, 0xff0f6a70, 0x66063bca, 0x11010b5c, 0x8f659eff, 0xf862ae69, 0x616bffd3, 0x166ccf45,
        0xa00ae278, 0xd70dd2ee, 0x4e048354, 0x3903b3c2, 0xa7672661, 0xd06016f7, 0x4969474d, 0x3e6e77db,
        0xaed16a4a, 0xd9d65adc, 0x40df0b66, 0x37d83bf0, 0xa9bcae53, 0xdebb9ec5, 0x47b2cf7f, 0x30b5ffe9,
        0xbdbdf21c, 0xcabac28a, 0x53b39330, 0x24b4a3a6, 0xbad03605, 0xcdd70693, 0x54de5729, 0x23d967bf,
        0xb3667a2e, 0xc4614ab8, 0x5d681b02, 0x2a6f2b94, 0xb40bbe37, 0xc30c8ea1, 0x5a05df1b, 0x2d02ef8d])
    crcpad = bytearray(b'\xff\xff\xff\xff')

    def __init__(self, path):

        # read the file
        f = open(path, "r")
        self.desc = json.load(f)
        f.close()

        self.image = bytearray(zlib.decompress(base64.b64decode(self.desc['image'])))

        # pad image to 4-byte length
        while ((len(self.image) % 4) != 0):
            self.image.extend(b'\xff')

    def property(self, propname):
        return self.desc[propname]

    def __crc32(self, bytes, state):
        for byte in bytes:
            index = (state ^ byte) & 0xff
            state = self.crctab[index] ^ (state >> 8)
        return state

    def crc(self, padlen):
        state = self.__crc32(self.image, int(0))
        for i in range(len(self.image), (padlen - 1), 4):
            state = self.__crc32(self.crcpad, state)
        return state


class uploader(object):
    '''Uploads a firmware file to the PX FMU bootloader'''

    # protocol bytes
    INSYNC          = b'\x12'
    EOC             = b'\x20'

    # reply bytes
    OK              = b'\x10'
    FAILED          = b'\x11'
    INVALID         = b'\x13'     # rev3+
    BAD_SILICON_REV = b'\x14'     # rev5+

    # command bytes
    NOP             = b'\x00'     # guaranteed to be discarded by the bootloader
    GET_SYNC        = b'\x21'
    GET_DEVICE      = b'\x22'
    CHIP_ERASE      = b'\x23'
    CHIP_VERIFY     = b'\x24'     # rev2 only
    PROG_MULTI      = b'\x27'
    READ_MULTI      = b'\x28'     # rev2 only
    GET_CRC         = b'\x29'     # rev3+
    GET_OTP         = b'\x2a'     # rev4+  , get a word from OTP area
    GET_SN          = b'\x2b'     # rev4+  , get a word from SN area
    GET_CHIP        = b'\x2c'     # rev5+  , get chip version
    SET_BOOT_DELAY  = b'\x2d'     # rev5+  , set boot delay
    GET_CHIP_DES    = b'\x2e'     # rev5+  , get chip description in ASCII
    MAX_DES_LENGTH  = 20

    REBOOT          = b'\x30'

    INFO_BL_REV     = b'\x01'        # bootloader protocol revision
    BL_REV_MIN      = 2              # minimum supported bootloader protocol
    BL_REV_MAX      = 5              # maximum supported bootloader protocol
    INFO_BOARD_ID   = b'\x02'        # board type
    INFO_BOARD_REV  = b'\x03'        # board revision
    INFO_FLASH_SIZE = b'\x04'        # max firmware size in bytes

    PROG_MULTI_MAX  = 252            # protocol max is 255, must be multiple of 4
    READ_MULTI_MAX  = 252            # protocol max is 255

    NSH_INIT        = bytearray(b'\x0d\x0d\x0d')
    NSH_REBOOT_BL   = b"reboot -b\n"
    NSH_REBOOT      = b"reboot\n"
    MAVLINK_REBOOT_ID1 = bytearray(b'\xfe\x21\x72\xff\x00\x4c\x00\x00\x40\x40\x00\x00\x00\x00\x00\x00\x00\x00\x00\x00\x00\x00\x00\x00\x00\x00\x00\x00\x00\x00\x00\x00\x00\x00\xf6\x00\x01\x00\x00\x53\x6b')
    MAVLINK_REBOOT_ID0 = bytearray(b'\xfe\x21\x45\xff\x00\x4c\x00\x00\x40\x40\x00\x00\x00\x00\x00\x00\x00\x00\x00\x00\x00\x00\x00\x00\x00\x00\x00\x00\x00\x00\x00\x00\x00\x00\xf6\x00\x00\x00\x00\xcc\x37')

    MAX_FLASH_PRGRAM_TIME  = 0.001  # Time on an F7 to send SYNC, RESULT from last data in multi RXed

    def __init__(self, portname, baudrate_bootloader, baudrate_flightstack):
        # Open the port, keep the default timeout short so we can poll quickly.
        # On some systems writes can suddenly get stuck without having a
        # write_timeout > 0 set.
        # chartime 8n1 * bit rate is us
        self.chartime = 10 * (1.0 / baudrate_bootloader)

        # we use a window approche to SYNC,<result> gathring
        self.window = 0
        self.window_max = 256
        self.window_per = 2  # Sync,<result>
        self.ackWindowedMode = False  # Assume Non Widowed mode for all USB CDC
        self.port = serial.Serial(portname, baudrate_bootloader, timeout=0.5, write_timeout=0.5)
        self.otp = b''
        self.sn = b''
        self.baudrate_bootloader = baudrate_bootloader
        self.baudrate_flightstack = baudrate_flightstack
        self.baudrate_flightstack_idx = -1

    def close(self):
        if self.port is not None:
            self.port.close()

    def open(self):
        # upload timeout
        timeout = time.time() + 0.2

        # attempt to open the port while it exists and until timeout occurs
        while self.port is not None:
            portopen = True
            try:
                portopen = self.port.is_open
            except AttributeError:
                portopen = self.port.isOpen()

            if not portopen and time.time() < timeout:
                try:
                    self.port.open()
                except OSError:
                    # wait for the port to be ready
                    time.sleep(0.04)
                except serial.SerialException:
                    # if open fails, try again later
                    time.sleep(0.04)
            else:
                break

    # debugging code
    def __probe(self, state):
        # self.port.setRTS(state)
        return

    def __send(self, c):
        # print("send " + binascii.hexlify(c))
        while True:
            try:
                self.port.write(c)
                break
            except serial.SerialTimeoutException as e:
                print("Write timeout (%s), trying again" % e)
                time.sleep(0.04)
                continue

    def __recv(self, count=1):
        c = self.port.read(count)
        if len(c) < 1:
            raise RuntimeError("timeout waiting for data (%u bytes)" % count)
        # print("recv " + binascii.hexlify(c))
        return c

    def __recv_int(self):
        raw = self.__recv(4)
        val = struct.unpack("<I", raw)
        return val[0]

    def __getSync(self, doFlush=True):
        if (doFlush):
            self.port.flush()
        c = bytes(self.__recv())
        if c != self.INSYNC:
            raise RuntimeError("unexpected %s instead of INSYNC" % c)
        c = self.__recv()
        if c == self.INVALID:
            raise RuntimeError("bootloader reports INVALID OPERATION")
        if c == self.FAILED:
            raise RuntimeError("bootloader reports OPERATION FAILED")
        if c != self.OK:
            raise RuntimeError("unexpected response 0x%x instead of OK" % ord(c))

    # The control flow for reciving Sync is on the order of 16 Ms per Sync
    # This will validate all the SYNC,<results> for a window of programing
    # in about 13.81 Ms for 256 blocks written
    def __ackSyncWindow(self, count):
        if (count > 0):
            data =  bytearray(bytes(self.__recv(count)))
            if (len(data) != count):
                raise RuntimeError("Ack Window %i not %i " % (len(data), count))
            for i in range(0, len(data), 2):
                if chr(data[i]) != self.INSYNC:
                    raise RuntimeError("unexpected %s instead of INSYNC" % data[i])
                if chr(data[i+1]) == self.INVALID:
                    raise RuntimeError("bootloader reports INVALID OPERATION")
                if chr(data[i+1]) == self.FAILED:
                    raise RuntimeError("bootloader reports OPERATION FAILED")
                if chr(data[i+1]) != self.OK:
                    raise RuntimeError("unexpected response 0x%x instead of OK" % ord(data[i+1]))

    # attempt to get back into sync with the bootloader
    def __sync(self):
        # send a stream of ignored bytes longer than the longest possible conversation
        # that we might still have in progress
        # self.__send(uploader.NOP * (uploader.PROG_MULTI_MAX + 2))
        self.port.flushInput()
        self.__send(uploader.GET_SYNC +
                    uploader.EOC)
        self.__getSync()

    def __trySync(self):
        try:
            self.port.flush()
            if (self.__recv() != self.INSYNC):
                # print("unexpected 0x%x instead of INSYNC" % ord(c))
                return False
            c = self.__recv()
            if (c == self.BAD_SILICON_REV):
                raise NotImplementedError()
            if (c != self.OK):
                # print("unexpected 0x%x instead of OK" % ord(c))
                return False
            return True

        except NotImplementedError:
            raise RuntimeError("Programing not supported for this version of silicon!\n"
                               "See https://docs.px4.io/en/flight_controller/silicon_errata.html")
        except RuntimeError:
            # timeout, no response yet
            return False

    # attempt to determins if the device is CDCACM or A FTDI
    def __determineInterface(self):
        self.port.flushInput()
        # Set a baudrate that can not work on a real serial port
        # in that it is 233% off.
        try:
            self.port.baudrate = self.baudrate_bootloader * 2.33
        except NotImplementedError as e:
            # This error can occur because pySerial on Windows does not support odd baudrates
            print(str(e) + " -> could not check for FTDI device, assuming USB connection")
            return

        self.__send(uploader.GET_SYNC +
                    uploader.EOC)
        try:
            self.__getSync(False)
        except:
            # if it fails we are on a real Serial Port
            self.ackWindowedMode = True

        self.port.baudrate = self.baudrate_bootloader

    # send the GET_DEVICE command and wait for an info parameter
    def __getInfo(self, param):
        self.__send(uploader.GET_DEVICE + param + uploader.EOC)
        value = self.__recv_int()
        self.__getSync()
        return value

    # send the GET_OTP command and wait for an info parameter
    def __getOTP(self, param):
        t = struct.pack("I", param)  # int param as 32bit ( 4 byte ) char array.
        self.__send(uploader.GET_OTP + t + uploader.EOC)
        value = self.__recv(4)
        self.__getSync()
        return value

    # send the GET_SN command and wait for an info parameter
    def __getSN(self, param):
        t = struct.pack("I", param)  # int param as 32bit ( 4 byte ) char array.
        self.__send(uploader.GET_SN + t + uploader.EOC)
        value = self.__recv(4)
        self.__getSync()
        return value

    # send the GET_CHIP command
    def __getCHIP(self):
        self.__send(uploader.GET_CHIP + uploader.EOC)
        value = self.__recv_int()
        self.__getSync()
        return value

    # send the GET_CHIP command
    def __getCHIPDes(self):
        self.__send(uploader.GET_CHIP_DES + uploader.EOC)
        length = self.__recv_int()
        value = self.__recv(length)
        self.__getSync()
        pieces = value.split(b",")
        return pieces

    def __drawProgressBar(self, label, progress, maxVal):
        if maxVal < progress:
            progress = maxVal

        percent = (float(progress) / float(maxVal)) * 100.0

        sys.stdout.write("\r%s: [%-20s] %.1f%%" % (label, '='*int(percent/5.0), percent))
        sys.stdout.flush()

    # send the CHIP_ERASE command and wait for the bootloader to become ready
    def __erase(self, label):
        print("Windowed mode: %s" % self.ackWindowedMode)
        print("\n", end='')
        self.__send(uploader.CHIP_ERASE +
                    uploader.EOC)

        # erase is very slow, give it 30s
        deadline = time.time() + 30.0
        while time.time() < deadline:

            # Draw progress bar (erase usually takes about 9 seconds to complete)
            estimatedTimeRemaining = deadline-time.time()
            if estimatedTimeRemaining >= 9.0:
                self.__drawProgressBar(label, 30.0-estimatedTimeRemaining, 9.0)
            else:
                self.__drawProgressBar(label, 10.0, 10.0)
                sys.stdout.write(" (timeout: %d seconds) " % int(deadline-time.time()))
                sys.stdout.flush()

            if self.__trySync():
                self.__drawProgressBar(label, 10.0, 10.0)
                return

        raise RuntimeError("timed out waiting for erase")

    # send a PROG_MULTI command to write a collection of bytes
    def __program_multi(self, data, windowMode):

        if runningPython3:
            length = len(data).to_bytes(1, byteorder='big')
        else:
            length = chr(len(data))

        self.__send(uploader.PROG_MULTI)
        self.__send(length)
        self.__send(data)
        self.__send(uploader.EOC)
        if (not windowMode):
            self.__getSync()
        else:
            # The following is done to have minimum delay on the transmission
            # of the ne fw. The per block cost of __getSync was about 16 mS per.
            # Passively wait on Sync and Result using board rates and
            # N.B. attempts to activly wait on InWating still carried 8 mS of overhead
            self.__probe(False)
            self.__probe(True)
            time.sleep((ord(length) * self.chartime) + uploader.MAX_FLASH_PRGRAM_TIME)
            self.__probe(False)

    # verify multiple bytes in flash
    def __verify_multi(self, data):

        if runningPython3:
            length = len(data).to_bytes(1, byteorder='big')
        else:
            length = chr(len(data))

        self.__send(uploader.READ_MULTI)
        self.__send(length)
        self.__send(uploader.EOC)
        self.port.flush()
        programmed = self.__recv(len(data))
        if programmed != data:
            print("got    " + binascii.hexlify(programmed))
            print("expect " + binascii.hexlify(data))
            return False
        self.__getSync()
        return True

    # send the reboot command
    def __reboot(self):
        self.__send(uploader.REBOOT +
                    uploader.EOC)
        self.port.flush()

        # v3+ can report failure if the first word flash fails
        if self.bl_rev >= 3:
            self.__getSync()

    # split a sequence into a list of size-constrained pieces
    def __split_len(self, seq, length):
        return [seq[i:i+length] for i in range(0, len(seq), length)]

    # upload code
    def __program(self, label, fw):
        self.__probe(False)
        print("\n", end='')
        code = fw.image
        groups = self.__split_len(code, uploader.PROG_MULTI_MAX)
        # Give imedate feedback
        self.__drawProgressBar(label, 0, len(groups))
        uploadProgress = 0
        for bytes in groups:
            self.__program_multi(bytes, self.ackWindowedMode)
            # If in Window mode, extend the window size for the __ackSyncWindow
            if self.ackWindowedMode:
                self.window += self.window_per

            # Print upload progress (throttled, so it does not delay upload progress)
            uploadProgress += 1
            if uploadProgress % 256 == 0:
                self.__probe(True)
                self.__probe(False)
                self.__probe(True)
                self.__ackSyncWindow(self.window)
                self.__probe(False)
                self.window = 0
                self.__drawProgressBar(label, uploadProgress, len(groups))

        # Do any remaining fragment
        self.__ackSyncWindow(self.window)
        self.window = 0
        self.__drawProgressBar(label, 100, 100)

    # verify code
    def __verify_v2(self, label, fw):
        print("\n", end='')
        self.__send(uploader.CHIP_VERIFY +
                    uploader.EOC)
        self.__getSync()
        code = fw.image
        groups = self.__split_len(code, uploader.READ_MULTI_MAX)
        verifyProgress = 0
        for bytes in groups:
            verifyProgress += 1
            if verifyProgress % 256 == 0:
                self.__drawProgressBar(label, verifyProgress, len(groups))
            if (not self.__verify_multi(bytes)):
                raise RuntimeError("Verification failed")
        self.__drawProgressBar(label, 100, 100)

    def __verify_v3(self, label, fw):
        print("\n", end='')
        self.__drawProgressBar(label, 1, 100)
        expect_crc = fw.crc(self.fw_maxsize)
        self.__send(uploader.GET_CRC + uploader.EOC)
        time.sleep(0.5)
        report_crc = self.__recv_int()
        self.__getSync()
        if report_crc != expect_crc:
            print("Expected 0x%x" % expect_crc)
            print("Got      0x%x" % report_crc)
            raise RuntimeError("Program CRC failed")
        self.__drawProgressBar(label, 100, 100)

    def __set_boot_delay(self, boot_delay):
        self.__send(uploader.SET_BOOT_DELAY +
                    struct.pack("b", boot_delay) +
                    uploader.EOC)
        self.__getSync()

    # get basic data about the board
    def identify(self):
        self.__determineInterface()
        # make sure we are in sync before starting
        self.__sync()

        # get the bootloader protocol ID first
        self.bl_rev = self.__getInfo(uploader.INFO_BL_REV)
        if (self.bl_rev < uploader.BL_REV_MIN) or (self.bl_rev > uploader.BL_REV_MAX):
            print("Unsupported bootloader protocol %d" % uploader.INFO_BL_REV)
            raise RuntimeError("Bootloader protocol mismatch")

        self.board_type = self.__getInfo(uploader.INFO_BOARD_ID)
        self.board_rev = self.__getInfo(uploader.INFO_BOARD_REV)
        self.fw_maxsize = self.__getInfo(uploader.INFO_FLASH_SIZE)

    # upload the firmware
    def upload(self, fw, force=False, boot_delay=None):
        # Make sure we are doing the right thing
        start = time.time()
        if self.board_type != fw.property('board_id'):
            msg = "Firmware not suitable for this board (board_type=%u board_id=%u)" % (
                self.board_type, fw.property('board_id'))
            print("WARNING: %s" % msg)
            if force:
                print("FORCED WRITE, FLASHING ANYWAY!")
            else:
                raise IOError(msg)

        # Prevent uploads where the image would overflow the flash
        if self.fw_maxsize < fw.property('image_size'):
            raise RuntimeError("Firmware image is too large for this board")

        # OTP added in v4:
        if self.bl_rev >= 4:
            for byte in range(0, 32*6, 4):
                x = self.__getOTP(byte)
                self.otp = self.otp + x
                # print(binascii.hexlify(x).decode('Latin-1') + ' ', end='')
            # see src/modules/systemlib/otp.h in px4 code:
            self.otp_id = self.otp[0:4]
            self.otp_idtype = self.otp[4:5]
            self.otp_vid = self.otp[8:4:-1]
            self.otp_pid = self.otp[12:8:-1]
            self.otp_coa = self.otp[32:160]
            # show user:
            try:
                print("sn: ", end='')
                for byte in range(0, 12, 4):
                    x = self.__getSN(byte)
                    x = x[::-1]  # reverse the bytes
                    self.sn = self.sn + x
                    print(binascii.hexlify(x).decode('Latin-1'), end='')  # show user
                print('')
                print("chip: %08x" % self.__getCHIP())

                otp_id = self.otp_id.decode('Latin-1')
                if ("PX4" in otp_id):
                    print("OTP id: " + otp_id)
                    print("OTP idtype: " + binascii.b2a_qp(self.otp_idtype).decode('Latin-1'))
                    print("OTP vid: " + binascii.hexlify(self.otp_vid).decode('Latin-1'))
                    print("OTP pid: " + binascii.hexlify(self.otp_pid).decode('Latin-1'))
                    print("OTP coa: " + binascii.b2a_base64(self.otp_coa).decode('Latin-1'))

            except Exception:
                # ignore bad character encodings
                pass

        # Silicon errata check was added in v5
        if (self.bl_rev >= 5):
            des = self.__getCHIPDes()
            if (len(des) == 2):
                print("family: %s" % des[0])
                print("revision: %s" % des[1])
                print("flash: %d bytes" % self.fw_maxsize)

                # Prevent uploads where the maximum image size of the board config is smaller than the flash
                # of the board. This is a hint the user chose the wrong config and will lack features
                # for this particular board.

                # This check should also check if the revision is an unaffected revision
                # and thus can support the full flash, see
                # https://github.com/PX4/Firmware/blob/master/src/drivers/boards/common/stm32/board_mcu_version.c#L125-L144

                if self.fw_maxsize > fw.property('image_maxsize') and not force:
                    raise RuntimeError("Board can accept larger flash images (%u bytes) than board config (%u bytes). Please use the correct board configuration to avoid lacking critical functionality."
                                       % (self.fw_maxsize, fw.property('image_maxsize')))
        else:
            # If we're still on bootloader v4 on a Pixhawk, we don't know if we
            # have the silicon errata and therefore need to flash px4fmu-v2
            # with 1MB flash or if it supports px4fmu-v3 with 2MB flash.
            if fw.property('board_id') == 9 \
                    and fw.property('image_size') > 1032192 \
                    and not force:
                raise RuntimeError("\nThe Board uses bootloader revision 4 and can therefore not determine\n"
                                   "if flashing more than 1 MB (px4fmu-v3_default) is safe, chances are\n"
                                   "high that it is not safe! If unsure, use px4fmu-v2_default.\n"
                                   "\n"
                                   "If you know you that the board does not have the silicon errata, use\n"
                                   "this script with --force, or update the bootloader. If you are invoking\n"
                                   "upload using make, you can use force-upload target to force the upload.\n")
<<<<<<< HEAD
=======

>>>>>>> 8ee6ae94
        self.__erase("Erase  ")
        self.__program("Program", fw)

        if self.bl_rev == 2:
            self.__verify_v2("Verify ", fw)
        else:
            self.__verify_v3("Verify ", fw)

        if boot_delay is not None:
            self.__set_boot_delay(boot_delay)

        print("\nRebooting.", end='')
        self.__reboot()
        self.port.close()
        print(" Elapsed Time %3.3f\n" % (time.time() - start))

    def __next_baud_flightstack(self):
        if self.baudrate_flightstack_idx + 1 >= len(self.baudrate_flightstack):
            return False
        try:
            self.port.baudrate = self.baudrate_flightstack[self.baudrate_flightstack_idx + 1]
            self.baudrate_flightstack_idx = self.baudrate_flightstack_idx + 1
        except serial.SerialException:
            # Sometimes _configure_port fails
            time.sleep(0.04)

        return True

    def send_reboot(self):
        if (not self.__next_baud_flightstack()):
            return False

        print("Attempting reboot on %s with baudrate=%d..." % (self.port.port, self.port.baudrate), file=sys.stderr)
        if "ttyS" in self.port.port:
            print("If the board does not respond, check the connection to the Flight Controller")
        else:
            print("If the board does not respond, unplug and re-plug the USB connector.", file=sys.stderr)

        try:
            # try MAVLINK command first
            self.port.flush()
            self.__send(uploader.MAVLINK_REBOOT_ID1)
            self.__send(uploader.MAVLINK_REBOOT_ID0)
            # then try reboot via NSH
            self.__send(uploader.NSH_INIT)
            self.__send(uploader.NSH_REBOOT_BL)
            self.__send(uploader.NSH_INIT)
            self.__send(uploader.NSH_REBOOT)
            self.port.flush()
            self.port.baudrate = self.baudrate_bootloader
        except Exception:
            try:
                self.port.flush()
                self.port.baudrate = self.baudrate_bootloader
            except Exception:
                pass

        return True


def main():

    # Parse commandline arguments
    parser = argparse.ArgumentParser(description="Firmware uploader for the PX autopilot system.")
    parser.add_argument('--port', action="store", required=True, help="Comma-separated list of serial port(s) to which the FMU may be attached")
    parser.add_argument('--baud-bootloader', action="store", type=int, default=115200, help="Baud rate of the serial port (default is 115200) when communicating with bootloader, only required for true serial ports.")
    parser.add_argument('--baud-flightstack', action="store", default="57600", help="Comma-separated list of baud rate of the serial port (default is 57600) when communicating with flight stack (Mavlink or NSH), only required for true serial ports.")
    parser.add_argument('--force', action='store_true', default=False, help='Override board type check, or silicon errata checks and continue loading')
    parser.add_argument('--boot-delay', type=int, default=None, help='minimum boot delay to store in flash')
    parser.add_argument('firmware', action="store", help="Firmware file to be uploaded")
    args = parser.parse_args()

    # warn people about ModemManager which interferes badly with Pixhawk
    if os.path.exists("/usr/sbin/ModemManager"):
        print("==========================================================================================================")
        print("WARNING: You should uninstall ModemManager as it conflicts with any non-modem serial device (like Pixhawk)")
        print("==========================================================================================================")

    # Load the firmware file
    fw = firmware(args.firmware)

    percent = fw.property('image_size') / fw.property('image_maxsize')
    binary_size = float(fw.property('image_size'))
    binary_max_size = float(fw.property('image_maxsize'))
    percent = (binary_size / binary_max_size) * 100

    print("Loaded firmware for board id: %s,%s size: %d bytes (%.2f%%), waiting for the bootloader..." % (fw.property('board_id'), fw.property('board_revision'), fw.property('image_size'), percent))
    print()

    # tell any GCS that might be connected to the autopilot to give up
    # control of the serial port

    # send to localhost and default GCS port
    ipaddr = '127.0.0.1'
    portnum = 14550

    # COMMAND_LONG in MAVLink 1
    heartbeatpacket = bytearray.fromhex('fe097001010000000100020c5103033c8a')
    commandpacket = bytearray.fromhex('fe210101014c00000000000000000000000000000000000000000000803f00000000f6000000008459')

    # initialize an UDP socket
    s = socket.socket(socket.AF_INET, socket.SOCK_DGRAM)

    # send heartbeat to initialize connection and command to free the link
    s.sendto(heartbeatpacket, (ipaddr, portnum))
    s.sendto(commandpacket, (ipaddr, portnum))

    # close the socket
    s.close()

    # Spin waiting for a device to show up
    try:
        while True:
            portlist = []
            patterns = args.port.split(",")
            # on unix-like platforms use glob to support wildcard ports. This allows
            # the use of /dev/serial/by-id/usb-3D_Robotics on Linux, which prevents the upload from
            # causing modem hangups etc
            if "linux" in _platform or "darwin" in _platform or "cygwin" in _platform:
                import glob
                for pattern in patterns:
                    portlist += glob.glob(pattern)
            else:
                portlist = patterns

            baud_flightstack = [int(x) for x in args.baud_flightstack.split(',')]

            for port in portlist:

                # print("Trying %s" % port)

                # create an uploader attached to the port
                try:
                    if "linux" in _platform:
                        # Linux, don't open Mac OS and Win ports
                        if "COM" not in port and "tty.usb" not in port:
                            up = uploader(port, args.baud_bootloader, baud_flightstack)
                    elif "darwin" in _platform:
                        # OS X, don't open Windows and Linux ports
                        if "COM" not in port and "ACM" not in port:
                            up = uploader(port, args.baud_bootloader, baud_flightstack)
                    elif "cygwin" in _platform:
                        # Cygwin, don't open native Windows COM and Linux ports
                        if "COM" not in port and "ACM" not in port:
                            up = uploader(port, args.baud_bootloader, baud_flightstack)
                    elif "win" in _platform:
                        # Windows, don't open POSIX ports
                        if "/" not in port:
                            up = uploader(port, args.baud_bootloader, baud_flightstack)
                except Exception:
                    # open failed, rate-limit our attempts
                    time.sleep(0.05)

                    # and loop to the next port
                    continue

                found_bootloader = False
                while (True):
                    up.open()

                    # port is open, try talking to it
                    try:
                        # identify the bootloader
                        up.identify()
                        found_bootloader = True
                        print()
                        print("Found board id: %s,%s bootloader version: %s on %s" % (up.board_type, up.board_rev, up.bl_rev, port))
                        break

                    except Exception:

                        if not up.send_reboot():
                            break

                        # wait for the reboot, without we might run into Serial I/O Error 5
                        time.sleep(0.25)

                        # always close the port
                        up.close()

                        # wait for the close, without we might run into Serial I/O Error 6
                        time.sleep(0.3)

                if not found_bootloader:
                    # Go to the next port
                    continue

                try:
                    # ok, we have a bootloader, try flashing it
                    up.upload(fw, force=args.force, boot_delay=args.boot_delay)

                except RuntimeError as ex:
                    # print the error
                    print("\nERROR: %s" % ex.args)

                except IOError:
                    up.close()
                    continue

                finally:
                    # always close the port
                    up.close()

                # we could loop here if we wanted to wait for more boards...
                sys.exit(0)

            # Delay retries to < 20 Hz to prevent spin-lock from hogging the CPU
            time.sleep(0.05)

    # CTRL+C aborts the upload/spin-lock by interrupt mechanics
    except KeyboardInterrupt:
        print("\n Upload aborted by user.")
        sys.exit(0)


if __name__ == '__main__':
    main()

# vim: tabstop=4 expandtab shiftwidth=4 softtabstop=4<|MERGE_RESOLUTION|>--- conflicted
+++ resolved
@@ -654,10 +654,7 @@
                                    "If you know you that the board does not have the silicon errata, use\n"
                                    "this script with --force, or update the bootloader. If you are invoking\n"
                                    "upload using make, you can use force-upload target to force the upload.\n")
-<<<<<<< HEAD
-=======
-
->>>>>>> 8ee6ae94
+
         self.__erase("Erase  ")
         self.__program("Program", fw)
 
