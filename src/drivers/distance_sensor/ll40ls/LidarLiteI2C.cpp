--- conflicted
+++ resolved
@@ -183,14 +183,6 @@
 	_retries = 10;
 
 	for (uint8_t i = 0; i < sizeof(addresses); i++) {
-<<<<<<< HEAD
-		/*
-		  check for hw and sw versions. It would be better if
-		  we had a proper WHOAMI register
-		 */
-		if (reset_sensor() == OK) {
-			goto ok;
-=======
 
 		set_device_address(addresses[i]);
 
@@ -223,7 +215,6 @@
 			PX4_DEBUG("probe failed hw_version=0x%02x sw_version=0x%02x\n",
 				  (unsigned)_hw_version,
 				  (unsigned)_sw_version);
->>>>>>> f8db8650
 		}
 
 	}
