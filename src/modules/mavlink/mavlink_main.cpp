/****************************************************************************
 *
 *   Copyright (c) 2012-2018 PX4 Development Team. All rights reserved.
 *
 * Redistribution and use in source and binary forms, with or without
 * modification, are permitted provided that the following conditions
 * are met:
 *
 * 1. Redistributions of source code must retain the above copyright
 *    notice, this list of conditions and the following disclaimer.
 * 2. Redistributions in binary form must reproduce the above copyright
 *    notice, this list of conditions and the following disclaimer in
 *    the documentation and/or other materials provided with the
 *    distribution.
 * 3. Neither the name PX4 nor the names of its contributors may be
 *    used to endorse or promote products derived from this software
 *    without specific prior written permission.
 *
 * THIS SOFTWARE IS PROVIDED BY THE COPYRIGHT HOLDERS AND CONTRIBUTORS
 * "AS IS" AND ANY EXPRESS OR IMPLIED WARRANTIES, INCLUDING, BUT NOT
 * LIMITED TO, THE IMPLIED WARRANTIES OF MERCHANTABILITY AND FITNESS
 * FOR A PARTICULAR PURPOSE ARE DISCLAIMED. IN NO EVENT SHALL THE
 * COPYRIGHT OWNER OR CONTRIBUTORS BE LIABLE FOR ANY DIRECT, INDIRECT,
 * INCIDENTAL, SPECIAL, EXEMPLARY, OR CONSEQUENTIAL DAMAGES (INCLUDING,
 * BUT NOT LIMITED TO, PROCUREMENT OF SUBSTITUTE GOODS OR SERVICES; LOSS
 * OF USE, DATA, OR PROFITS; OR BUSINESS INTERRUPTION) HOWEVER CAUSED
 * AND ON ANY THEORY OF LIABILITY, WHETHER IN CONTRACT, STRICT
 * LIABILITY, OR TORT (INCLUDING NEGLIGENCE OR OTHERWISE) ARISING IN
 * ANY WAY OUT OF THE USE OF THIS SOFTWARE, EVEN IF ADVISED OF THE
 * POSSIBILITY OF SUCH DAMAGE.
 *
 ****************************************************************************/

/**
 * @file mavlink_main.cpp
 * MAVLink 1.0 protocol implementation.
 *
 * @author Lorenz Meier <lm@inf.ethz.ch>
 * @author Julian Oes <julian@oes.ch>
 * @author Anton Babushkin <anton.babushkin@me.com>
 */

#include <px4_config.h>
#include <px4_defines.h>
#include <px4_getopt.h>
#include <px4_module.h>
#include <px4_cli.h>
#include <stdio.h>
#include <stdlib.h>
#include <string.h>
#include <stdbool.h>
#include <unistd.h>
#include <fcntl.h>
#include <errno.h>
#include <assert.h>
#include <math.h>
#include <poll.h>
#include <termios.h>
#include <time.h>

#ifdef CONFIG_NET
#include <arpa/inet.h>
#include <netinet/in.h>
#include <netutils/netlib.h>
#endif

#include <sys/ioctl.h>
#include <sys/types.h>
#include <sys/stat.h>

#include <drivers/device/device.h>
#include <drivers/drv_hrt.h>
#include <arch/board/board.h>

#include <parameters/param.h>
#include <systemlib/err.h>
#include <perf/perf_counter.h>
#include <systemlib/mavlink_log.h>
#include <lib/ecl/geo/geo.h>
#include <dataman/dataman.h>
#include <version/version.h>
#include <mathlib/mathlib.h>

#include <uORB/topics/parameter_update.h>
#include <uORB/topics/vehicle_command_ack.h>
#include <uORB/topics/vehicle_command.h>
#include <uORB/topics/mavlink_log.h>

#include "mavlink_bridge_header.h"
#include "mavlink_main.h"
#include "mavlink_messages.h"
#include "mavlink_receiver.h"
#include "mavlink_rate_limiter.h"
#include "mavlink_command_sender.h"

// Guard against MAVLink misconfiguration
#ifndef MAVLINK_CRC_EXTRA
#error MAVLINK_CRC_EXTRA has to be defined on PX4 systems
#endif

// Guard against flow control misconfiguration
#if defined (CRTSCTS) && defined (__PX4_NUTTX) && (CRTSCTS != (CRTS_IFLOW | CCTS_OFLOW))
#error The non-standard CRTSCTS define is incorrect. Fix this in the OS or replace with (CRTS_IFLOW | CCTS_OFLOW)
#endif

#ifdef CONFIG_NET
#define MAVLINK_NET_ADDED_STACK 350
#else
#define MAVLINK_NET_ADDED_STACK 0
#endif

#define DEFAULT_REMOTE_PORT_UDP			14550 ///< GCS port per MAVLink spec
#define DEFAULT_DEVICE_NAME			"/dev/ttyS1"
#define MAX_DATA_RATE				10000000	///< max data rate in bytes/s
#define MAIN_LOOP_DELAY 			10000	///< 100 Hz @ 1000 bytes/s data rate
#define FLOW_CONTROL_DISABLE_THRESHOLD		40	///< picked so that some messages still would fit it.
//#define MAVLINK_PRINT_PACKETS

static Mavlink *_mavlink_instances = nullptr;

/**
 * mavlink app start / stop handling function
 *
 * @ingroup apps
 */
extern "C" __EXPORT int mavlink_main(int argc, char *argv[]);

extern mavlink_system_t mavlink_system;

void mavlink_send_uart_bytes(mavlink_channel_t chan, const uint8_t *ch, int length)
{
	Mavlink *m = Mavlink::get_instance(chan);

	if (m != nullptr) {
		m->send_bytes(ch, length);
#ifdef MAVLINK_PRINT_PACKETS

		for (unsigned i = 0; i < length; i++) {
			printf("%02x", (unsigned char)ch[i]);
		}

#endif
	}
}

void mavlink_start_uart_send(mavlink_channel_t chan, int length)
{
	Mavlink *m = Mavlink::get_instance(chan);

	if (m != nullptr) {
		(void)m->begin_send();
#ifdef MAVLINK_PRINT_PACKETS
		printf("START PACKET (%u): ", (unsigned)chan);
#endif
	}
}

void mavlink_end_uart_send(mavlink_channel_t chan, int length)
{
	Mavlink *m = Mavlink::get_instance(chan);

	if (m != nullptr) {
		(void)m->send_packet();
#ifdef MAVLINK_PRINT_PACKETS
		printf("\n");
#endif
	}
}

/*
 * Internal function to give access to the channel status for each channel
 */
mavlink_status_t *mavlink_get_channel_status(uint8_t channel)
{
	Mavlink *m = Mavlink::get_instance(channel);

	if (m != nullptr) {
		return m->get_status();

	} else {
		return nullptr;
	}
}

/*
 * Internal function to give access to the channel buffer for each channel
 */
mavlink_message_t *mavlink_get_channel_buffer(uint8_t channel)
{
	Mavlink *m = Mavlink::get_instance(channel);

	if (m != nullptr) {
		return m->get_buffer();

	} else {
		return nullptr;
	}
}

static void usage();

bool Mavlink::_boot_complete = false;

Mavlink::Mavlink() :
	ModuleParams(nullptr),
	_device_name("/dev/ttyS1"),
	_task_should_exit(false),
	next(nullptr),
	_instance_id(0),
	_transmitting_enabled(true),
	_transmitting_enabled_commanded(false),
	_mavlink_log_pub(nullptr),
	_task_running(false),
	_mavlink_buffer{},
	_mavlink_status{},
	_hil_enabled(false),
	_generate_rc(false),
	_is_usb_uart(false),
	_wait_to_transmit(false),
	_received_messages(false),
	_main_loop_delay(1000),
	_subscriptions(nullptr),
	_streams(nullptr),
	_mavlink_shell(nullptr),
	_mavlink_ulog(nullptr),
	_mavlink_ulog_stop_requested(false),
	_mode(MAVLINK_MODE_NORMAL),
	_channel(MAVLINK_COMM_0),
	_logbuffer(5, sizeof(mavlink_log_s)),
	_receive_thread{},
	_forwarding_on(false),
	_ftp_on(false),
	_uart_fd(-1),
	_baudrate(57600),
	_datarate(1000),
	_rate_mult(1.0f),
	_mavlink_param_queue_index(0),
	mavlink_link_termination_allowed(false),
	_subscribe_to_stream(nullptr),
	_subscribe_to_stream_rate(0.0f),
	_udp_initialised(false),
	_flow_control_mode(Mavlink::FLOW_CONTROL_OFF),
	_last_write_success_time(0),
	_last_write_try_time(0),
	_mavlink_start_time(0),
	_protocol_version_switch(-1),
	_protocol_version(0),
	_bytes_tx(0),
	_bytes_txerr(0),
	_bytes_rx(0),
	_bytes_timestamp(0),
#if defined(CONFIG_NET) || defined(__PX4_POSIX)
	_myaddr {},
	_src_addr{},
	_bcast_addr{},
	_src_addr_initialized(false),
	_broadcast_address_found(false),
	_broadcast_address_not_found_warned(false),
	_broadcast_failed_warned(false),
	_network_buf{},
	_network_buf_len(0),
#endif
	_socket_fd(-1),
	_protocol(SERIAL),
	_network_port(14556),
	_remote_port(DEFAULT_REMOTE_PORT_UDP),
	_message_buffer {},
	_message_buffer_mutex {},
	_send_mutex {},

	/* performance counters */
	_loop_perf(perf_alloc(PC_ELAPSED, "mavlink_el"))
{
	_instance_id = Mavlink::instance_count();

	/* set channel according to instance id */
	switch (_instance_id) {
	case 0:
		_channel = MAVLINK_COMM_0;
		break;

	case 1:
		_channel = MAVLINK_COMM_1;
		break;

	case 2:
		_channel = MAVLINK_COMM_2;
		break;

	case 3:
		_channel = MAVLINK_COMM_3;
		break;
#ifdef MAVLINK_COMM_4

	case 4:
		_channel = MAVLINK_COMM_4;
		break;
#endif
#ifdef MAVLINK_COMM_5

	case 5:
		_channel = MAVLINK_COMM_5;
		break;
#endif
#ifdef MAVLINK_COMM_6

	case 6:
		_channel = MAVLINK_COMM_6;
		break;
#endif

	default:
		PX4_WARN("instance ID is out of range");
		px4_task_exit(1);
		break;
	}

	// initialise parameter cache
	mavlink_update_parameters();

	// save the current system- and component ID because we don't allow them to change during operation
	int sys_id = _param_system_id.get();

	if (sys_id > 0 && sys_id < 255) {
		mavlink_system.sysid = sys_id;
	}

	int comp_id = _param_component_id.get();

	if (comp_id > 0 && comp_id < 255) {
		mavlink_system.compid = comp_id;
	}
}

Mavlink::~Mavlink()
{
	perf_free(_loop_perf);

	if (_task_running) {
		/* task wakes up every 10ms or so at the longest */
		_task_should_exit = true;

		/* wait for a second for the task to quit at our request */
		unsigned i = 0;

		do {
			/* wait 20ms */
			usleep(20000);

			/* if we have given up, kill it */
			if (++i > 50) {
				//TODO store main task handle in Mavlink instance to allow killing task
				//task_delete(_mavlink_task);
				break;
			}
		} while (_task_running);
	}
}

void Mavlink::mavlink_update_parameters()
{
	updateParams();

	int32_t proto = _param_mav_proto_version.get();

	if (_protocol_version_switch != proto) {
		_protocol_version_switch = proto;
		set_proto_version(proto);
	}

	if (_param_system_type.get() < 0 || _param_system_type.get() >= MAV_TYPE_ENUM_END) {
		_param_system_type.set(0);
		_param_system_type.commit_no_notification();
		PX4_ERR("MAV_TYPE parameter invalid, resetting to 0.");
	}
}

void
Mavlink::set_proto_version(unsigned version)
{
	if ((version == 1 || version == 0) &&
	    ((_protocol_version_switch == 0) || (_protocol_version_switch == 1))) {
		get_status()->flags |= MAVLINK_STATUS_FLAG_OUT_MAVLINK1;
		_protocol_version = 1;

	} else if (version == 2 &&
		   ((_protocol_version_switch == 0) || (_protocol_version_switch == 2))) {
		get_status()->flags &= ~(MAVLINK_STATUS_FLAG_OUT_MAVLINK1);
		_protocol_version = 2;
	}
}

int
Mavlink::instance_count()
{
	unsigned inst_index = 0;
	Mavlink *inst;

	LL_FOREACH(::_mavlink_instances, inst) {
		inst_index++;
	}

	return inst_index;
}

Mavlink *
Mavlink::get_instance(int instance)
{
	Mavlink *inst;
	LL_FOREACH(::_mavlink_instances, inst) {
		if (instance == inst->get_instance_id()) {
			return inst;
		}
	}

	return nullptr;
}

Mavlink *
Mavlink::get_instance_for_device(const char *device_name)
{
	Mavlink *inst;

	LL_FOREACH(::_mavlink_instances, inst) {
		if (strcmp(inst->_device_name, device_name) == 0) {
			return inst;
		}
	}

	return nullptr;
}

Mavlink *
Mavlink::get_instance_for_network_port(unsigned long port)
{
	Mavlink *inst;

	LL_FOREACH(::_mavlink_instances, inst) {
		if (inst->_network_port == port) {
			return inst;
		}
	}

	return nullptr;
}

int
Mavlink::destroy_all_instances()
{
	/* start deleting from the end */
	Mavlink *inst_to_del = nullptr;
	Mavlink *next_inst = ::_mavlink_instances;

	unsigned iterations = 0;

	PX4_INFO("waiting for instances to stop");

	while (next_inst != nullptr) {
		inst_to_del = next_inst;
		next_inst = inst_to_del->next;

		/* set flag to stop thread and wait for all threads to finish */
		inst_to_del->_task_should_exit = true;

		while (inst_to_del->_task_running) {
			printf(".");
			fflush(stdout);
			usleep(10000);
			iterations++;

			if (iterations > 1000) {
				PX4_ERR("Couldn't stop all mavlink instances.");
				return PX4_ERROR;
			}
		}

	}

	//we know all threads have exited, so it's safe to manipulate the linked list and delete objects.
	while (_mavlink_instances) {
		inst_to_del = _mavlink_instances;
		LL_DELETE(_mavlink_instances, inst_to_del);
		delete inst_to_del;
	}

	printf("\n");
	PX4_INFO("all instances stopped");
	return OK;
}

int
Mavlink::get_status_all_instances(bool show_streams_status)
{
	Mavlink *inst = ::_mavlink_instances;

	unsigned iterations = 0;

	while (inst != nullptr) {

		printf("\ninstance #%u:\n", iterations);

		if (show_streams_status) {
			inst->display_status_streams();

		} else {
			inst->display_status();
		}

		/* move on */
		inst = inst->next;
		iterations++;
	}

	/* return an error if there are no instances */
	return (iterations == 0);
}

bool
Mavlink::instance_exists(const char *device_name, Mavlink *self)
{
	Mavlink *inst = ::_mavlink_instances;

	while (inst != nullptr) {

		/* don't compare with itself */
		if (inst != self && !strcmp(device_name, inst->_device_name)) {
			return true;
		}

		inst = inst->next;
	}

	return false;
}

void
Mavlink::forward_message(const mavlink_message_t *msg, Mavlink *self)
{
	Mavlink *inst;
	LL_FOREACH(_mavlink_instances, inst) {
		if (inst != self) {
			const mavlink_msg_entry_t *meta = mavlink_get_msg_entry(msg->msgid);

			int target_system_id = 0;
			int target_component_id = 233;

			// might be nullptr if message is unknown
			if (meta) {
				// Extract target system and target component if set
				if (meta->target_system_ofs != 0) {
					target_system_id = ((uint8_t *)msg)[meta->target_system_ofs];
				}

				if (meta->target_component_ofs != 0) {
					target_component_id = ((uint8_t *)msg)[meta->target_component_ofs];
				}
			}

			// Broadcast or addressing this system and not trying to talk
			// to the autopilot component -> pass on to other components
			if ((target_system_id == 0 || target_system_id == self->get_system_id())
			    && (target_component_id == 0 || target_component_id != self->get_component_id())
			    && !(!self->forward_heartbeats_enabled() && msg->msgid == MAVLINK_MSG_ID_HEARTBEAT)) {

				inst->pass_message(msg);
			}
		}
	}
}


int
Mavlink::get_uart_fd(unsigned index)
{
	Mavlink *inst = get_instance(index);

	if (inst) {
		return inst->get_uart_fd();
	}

	return -1;
}

int
Mavlink::get_uart_fd()
{
	return _uart_fd;
}

int
Mavlink::get_instance_id()
{
	return _instance_id;
}

mavlink_channel_t
Mavlink::get_channel()
{
	return _channel;
}

int Mavlink::get_system_id()
{
	return mavlink_system.sysid;
}

int Mavlink::get_component_id()
{
	return mavlink_system.compid;
}

int Mavlink::mavlink_open_uart(int baud, const char *uart_name, bool force_flow_control)
{
#ifndef B460800
#define B460800 460800
#endif

#ifndef B500000
#define B500000 500000
#endif

#ifndef B921600
#define B921600 921600
#endif

#ifndef B1000000
#define B1000000 1000000
#endif

	/* process baud rate */
	int speed;

	switch (baud) {
	case 0:      speed = B0;      break;

	case 50:     speed = B50;     break;

	case 75:     speed = B75;     break;

	case 110:    speed = B110;    break;

	case 134:    speed = B134;    break;

	case 150:    speed = B150;    break;

	case 200:    speed = B200;    break;

	case 300:    speed = B300;    break;

	case 600:    speed = B600;    break;

	case 1200:   speed = B1200;   break;

	case 1800:   speed = B1800;   break;

	case 2400:   speed = B2400;   break;

	case 4800:   speed = B4800;   break;

	case 9600:   speed = B9600;   break;

	case 19200:  speed = B19200;  break;

	case 38400:  speed = B38400;  break;

	case 57600:  speed = B57600;  break;

	case 115200: speed = B115200; break;

	case 230400: speed = B230400; break;

	case 460800: speed = B460800; break;

	case 500000: speed = B500000; break;

	case 921600: speed = B921600; break;

	case 1000000: speed = B1000000; break;

#ifdef B1500000

	case 1500000: speed = B1500000; break;
#endif

#ifdef B2000000

	case 2000000: speed = B2000000; break;
#endif

#ifdef B3000000

	case 3000000: speed = B3000000; break;
#endif

	default:
		PX4_ERR("Unsupported baudrate: %d\n\tsupported examples:\n\t9600, 19200, 38400, 57600\t\n115200\n230400\n460800\n500000\n921600\n1000000\n",
			baud);
		return -EINVAL;
	}

	/* back off 1800 ms to avoid running into the USB setup timing */
	while (_mode == MAVLINK_MODE_CONFIG &&
	       hrt_absolute_time() < 1800U * 1000U) {
		usleep(50000);
	}

	/* open uart */
	_uart_fd = ::open(uart_name, O_RDWR | O_NOCTTY);

	/* if this is a config link, stay here and wait for it to open */
	if (_uart_fd < 0 && _mode == MAVLINK_MODE_CONFIG) {

		int armed_sub = orb_subscribe(ORB_ID(actuator_armed));
		struct actuator_armed_s armed;

		/* get the system arming state and abort on arming */
		while (_uart_fd < 0) {

			/* abort if an arming topic is published and system is armed */
			bool updated = false;
			orb_check(armed_sub, &updated);

			if (updated) {
				/* the system is now providing arming status feedback.
				 * instead of timing out, we resort to abort bringing
				 * up the terminal.
				 */
				orb_copy(ORB_ID(actuator_armed), armed_sub, &armed);

				if (armed.armed) {
					/* this is not an error, but we are done */
					orb_unsubscribe(armed_sub);
					return -1;
				}
			}

			usleep(100000);
			_uart_fd = ::open(uart_name, O_RDWR | O_NOCTTY);
		}

		orb_unsubscribe(armed_sub);
	}

	if (_uart_fd < 0) {
		return _uart_fd;
	}

	/* Try to set baud rate */
	struct termios uart_config;
	int termios_state;
	_is_usb_uart = false;

	/* Initialize the uart config */
	if ((termios_state = tcgetattr(_uart_fd, &uart_config)) < 0) {
		PX4_ERR("ERR GET CONF %s: %d\n", uart_name, termios_state);
		::close(_uart_fd);
		return -1;
	}

	/* Clear ONLCR flag (which appends a CR for every LF) */
	uart_config.c_oflag &= ~ONLCR;

	/* USB serial is indicated by /dev/ttyACM0*/
	if (strcmp(uart_name, "/dev/ttyACM0") != OK && strcmp(uart_name, "/dev/ttyACM1") != OK) {

		/* Set baud rate */
		if (cfsetispeed(&uart_config, speed) < 0 || cfsetospeed(&uart_config, speed) < 0) {
			PX4_ERR("ERR SET BAUD %s: %d\n", uart_name, termios_state);
			::close(_uart_fd);
			return -1;
		}

	} else {
		_is_usb_uart = true;

		/* USB has no baudrate, but use a magic number for 'fast' */
		_baudrate = 2000000;

		set_telemetry_status_type(telemetry_status_s::TELEMETRY_STATUS_RADIO_TYPE_USB);
	}

#if defined(__PX4_LINUX) || defined(__PX4_DARWIN) || defined(__PX4_CYGWIN)
	/* Put in raw mode */
	cfmakeraw(&uart_config);
#endif

	if ((termios_state = tcsetattr(_uart_fd, TCSANOW, &uart_config)) < 0) {
		PX4_WARN("ERR SET CONF %s\n", uart_name);
		::close(_uart_fd);
		return -1;
	}

	/*
	 * Setup hardware flow control. If the port has no RTS pin this call will fail,
	 * which is not an issue, but requires a separate call so we can fail silently.
	*/

	/* setup output flow control */
	if (enable_flow_control(force_flow_control ? FLOW_CONTROL_ON : FLOW_CONTROL_AUTO)) {
		PX4_WARN("hardware flow control not supported");
	}

	return _uart_fd;
}

int
Mavlink::enable_flow_control(enum FLOW_CONTROL_MODE mode)
{
	// We can't do this on USB - skip
	if (_is_usb_uart) {
		_flow_control_mode = FLOW_CONTROL_OFF;
		return OK;
	}

	struct termios uart_config;

	int ret = tcgetattr(_uart_fd, &uart_config);

	if (mode) {
		uart_config.c_cflag |= CRTSCTS;

	} else {
		uart_config.c_cflag &= ~CRTSCTS;

	}

	ret = tcsetattr(_uart_fd, TCSANOW, &uart_config);

	if (!ret) {
		_flow_control_mode = mode;
	}

	return ret;
}

int
Mavlink::set_hil_enabled(bool hil_enabled)
{
	int ret = OK;

	/* enable HIL (only on links with sufficient bandwidth) */
	if (hil_enabled && !_hil_enabled && _datarate > 5000) {
		_hil_enabled = true;
		ret = configure_stream("HIL_ACTUATOR_CONTROLS", 200.0f);
	}

	/* disable HIL */
	if (!hil_enabled && _hil_enabled) {
		_hil_enabled = false;
		ret = configure_stream("HIL_ACTUATOR_CONTROLS", 0.0f);
	}

	return ret;
}

unsigned
Mavlink::get_free_tx_buf()
{
	/*
	 * Check if the OS buffer is full and disable HW
	 * flow control if it continues to be full
	 */
	int buf_free = 0;

	// if we are using network sockets, return max length of one packet
	if (get_protocol() == UDP || get_protocol() == TCP) {
		return  1500;

	} else {
		// No FIONSPACE on Linux todo:use SIOCOUTQ  and queue size to emulate FIONSPACE
#if defined(__PX4_LINUX) || defined(__PX4_DARWIN) || defined(__PX4_CYGWIN)
		//Linux cp210x does not support TIOCOUTQ
		buf_free = 256;
#else
		(void) ioctl(_uart_fd, FIONSPACE, (unsigned long)&buf_free);
#endif

		if (_flow_control_mode == FLOW_CONTROL_AUTO && buf_free < FLOW_CONTROL_DISABLE_THRESHOLD) {
			/* Disable hardware flow control in FLOW_CONTROL_AUTO mode:
			 * if no successful write since a defined time
			 * and if the last try was not the last successful write
			 */
			if (_last_write_try_time != 0 &&
			    hrt_elapsed_time(&_last_write_success_time) > 500_ms &&
			    _last_write_success_time != _last_write_try_time) {

				enable_flow_control(FLOW_CONTROL_OFF);
			}
		}
	}

	return buf_free;
}

void
Mavlink::begin_send()
{
	// must protect the network buffer so other calls from receive_thread do not
	// mangle the message.
	pthread_mutex_lock(&_send_mutex);
}

int
Mavlink::send_packet()
{
	int ret = -1;

#if defined(CONFIG_NET) || defined(__PX4_POSIX)

	/* Only send packets if there is something in the buffer. */
	if (_network_buf_len == 0) {
		pthread_mutex_unlock(&_send_mutex);
		return 0;
	}

	if (get_protocol() == UDP) {

#ifdef CONFIG_NET

		if (_src_addr_initialized) {
#endif
			ret = sendto(_socket_fd, _network_buf, _network_buf_len, 0,
				     (struct sockaddr *)&_src_addr, sizeof(_src_addr));
#ifdef CONFIG_NET
		}

#endif

		/* resend message via broadcast if no valid connection exists */
		if ((_mode != MAVLINK_MODE_ONBOARD) && broadcast_enabled() &&
		    (!get_client_source_initialized()
		     || (hrt_elapsed_time(&_tstatus.heartbeat_time) > 3_s))) {

			if (!_broadcast_address_found) {
				find_broadcast_address();
			}

			if (_broadcast_address_found && _network_buf_len > 0) {

				int bret = sendto(_socket_fd, _network_buf, _network_buf_len, 0,
						  (struct sockaddr *)&_bcast_addr, sizeof(_bcast_addr));

				if (bret <= 0) {
					if (!_broadcast_failed_warned) {
						PX4_ERR("sending broadcast failed, errno: %d: %s", errno, strerror(errno));
						_broadcast_failed_warned = true;
					}

				} else {
					_broadcast_failed_warned = false;
				}
			}
		}

	} else if (get_protocol() == TCP) {
		/* not implemented, but possible to do so */
		PX4_ERR("TCP transport pending implementation");
	}

	_network_buf_len = 0;
#endif

	pthread_mutex_unlock(&_send_mutex);
	return ret;
}

void
Mavlink::send_bytes(const uint8_t *buf, unsigned packet_len)
{
	/* If the wait until transmit flag is on, only transmit after we've received messages.
	   Otherwise, transmit all the time. */
	if (!should_transmit()) {
		return;
	}

	_last_write_try_time = hrt_absolute_time();

	if (_mavlink_start_time == 0) {
		_mavlink_start_time = _last_write_try_time;
	}

	if (get_protocol() == SERIAL) {
		/* check if there is space in the buffer, let it overflow else */
		unsigned buf_free = get_free_tx_buf();

		if (buf_free < packet_len) {
			/* not enough space in buffer to send */
			count_txerrbytes(packet_len);
			return;
		}
	}

	size_t ret = -1;

	/* send message to UART */
	if (get_protocol() == SERIAL) {
		ret = ::write(_uart_fd, buf, packet_len);
	}

#if defined(CONFIG_NET) || defined(__PX4_POSIX)

	else {
		if (_network_buf_len + packet_len < sizeof(_network_buf) / sizeof(_network_buf[0])) {
			memcpy(&_network_buf[_network_buf_len], buf, packet_len);
			_network_buf_len += packet_len;

			ret = packet_len;
		}
	}

#endif

	if (ret != (size_t) packet_len) {
		count_txerrbytes(packet_len);

	} else {
		_last_write_success_time = _last_write_try_time;
		count_txbytes(packet_len);
	}
}

void
Mavlink::find_broadcast_address()
{
#if defined(__PX4_LINUX) || defined(__PX4_DARWIN) || defined(__PX4_CYGWIN)
	struct ifconf ifconf;
	int ret;

#if defined(__APPLE__) && defined(__MACH__)
	// On Mac, we can't determine the required buffer
	// size in advance, so we just use what tends to work.
	ifconf.ifc_len = 1024;
#else
	// On Linux, we can determine the required size of the
	// buffer first by providing NULL to ifc_req.
	ifconf.ifc_req = nullptr;
	ifconf.ifc_len = 0;

	ret = ioctl(_socket_fd, SIOCGIFCONF, &ifconf);

	if (ret != 0) {
		PX4_WARN("getting required buffer size failed");
		return;
	}

#endif

	PX4_DEBUG("need to allocate %d bytes", ifconf.ifc_len);

	// Allocate buffer.
	ifconf.ifc_req = (struct ifreq *)(new uint8_t[ifconf.ifc_len]);

	if (ifconf.ifc_req == nullptr) {
		PX4_ERR("Could not allocate ifconf buffer");
		return;
	}

	memset(ifconf.ifc_req, 0, ifconf.ifc_len);

	ret = ioctl(_socket_fd, SIOCGIFCONF, &ifconf);

	if (ret != 0) {
		PX4_ERR("getting network config failed");
		delete[] ifconf.ifc_req;
		return;
	}

	int offset = 0;
	// Later used to point to next network interface in buffer.
	struct ifreq *cur_ifreq = (struct ifreq *) & (((uint8_t *)ifconf.ifc_req)[offset]);

	// The ugly `for` construct is used because it allows to use
	// `continue` and `break`.
	for (;
	     offset < ifconf.ifc_len;
#if defined(__APPLE__) && defined(__MACH__)
	     // On Mac, to get to next entry in buffer, jump by the size of
	     // the interface name size plus whatever is greater, either the
	     // sizeof sockaddr or ifr_addr.sa_len.
	     offset += IF_NAMESIZE
		       + (sizeof(struct sockaddr) > cur_ifreq->ifr_addr.sa_len ?
			  sizeof(struct sockaddr) : cur_ifreq->ifr_addr.sa_len)
#else
	     // On Linux, it's much easier to traverse the buffer, every entry
	     // has the constant length.
	     offset += sizeof(struct ifreq)
#endif
	    ) {
		// Point to next network interface in buffer.
		cur_ifreq = (struct ifreq *) & (((uint8_t *)ifconf.ifc_req)[offset]);

		PX4_DEBUG("looking at %s", cur_ifreq->ifr_name);

		// ignore loopback network
		if (strcmp(cur_ifreq->ifr_name, "lo") == 0 ||
		    strcmp(cur_ifreq->ifr_name, "lo0") == 0 ||
		    strcmp(cur_ifreq->ifr_name, "lo1") == 0 ||
		    strcmp(cur_ifreq->ifr_name, "lo2") == 0) {
			PX4_DEBUG("skipping loopback");
			continue;
		}

		struct in_addr &sin_addr = ((struct sockaddr_in *)&cur_ifreq->ifr_addr)->sin_addr;

		// Accept network interfaces to local network only. This means it's an IP starting with:
		// 192./172./10.
		// Also see https://tools.ietf.org/html/rfc1918#section-3

		uint8_t first_byte = sin_addr.s_addr & 0xFF;

		if (first_byte != 192 && first_byte != 172 && first_byte != 10) {
			continue;
		}

		if (!_broadcast_address_found) {
			const struct in_addr netmask_addr = query_netmask_addr(_socket_fd, *cur_ifreq);
			const struct in_addr broadcast_addr = compute_broadcast_addr(sin_addr, netmask_addr);

			if (_interface_name && strstr(cur_ifreq->ifr_name, _interface_name) == nullptr) { continue; }

			PX4_INFO("using network interface %s, IP: %s", cur_ifreq->ifr_name, inet_ntoa(sin_addr));
			PX4_INFO("with netmask: %s", inet_ntoa(netmask_addr));
			PX4_INFO("and broadcast IP: %s", inet_ntoa(broadcast_addr));

			_bcast_addr.sin_family = AF_INET;
			_bcast_addr.sin_addr = broadcast_addr;

			_broadcast_address_found = true;

		} else {
			PX4_DEBUG("ignoring additional network interface %s, IP:  %s",
				  cur_ifreq->ifr_name, inet_ntoa(sin_addr));
		}
	}

#elif defined (CONFIG_NET) && defined (__PX4_NUTTX)
	int ret;

	PX4_INFO("using network interface");

	struct in_addr eth_addr;
	struct in_addr bc_addr;
	struct in_addr netmask_addr;
	ret = netlib_get_ipv4addr("eth0", &eth_addr);

	if (ret != 0) {
		PX4_ERR("getting network config failed");
		return;
	}

	ret = netlib_get_ipv4netmask("eth0", &netmask_addr);

	if (ret != 0) {
		PX4_ERR("getting network config failed");
		return;
	}

	PX4_INFO("ipv4addr IP: %s", inet_ntoa(eth_addr));
	PX4_INFO("netmask_addr IP: %s", inet_ntoa(netmask_addr));

	bc_addr.s_addr = eth_addr.s_addr | ~(netmask_addr.s_addr);

	if (!_broadcast_address_found) {
		PX4_INFO("using network interface %s, IP: %s", "eth0", inet_ntoa(eth_addr));

		//struct in_addr &bc_addr = ((struct sockaddr_in *)&bc_ifreq.ifr_broadaddr)->sin_addr;
		PX4_INFO("with broadcast IP: %s", inet_ntoa(bc_addr));

		_bcast_addr.sin_family = AF_INET;
		_bcast_addr.sin_addr = bc_addr;

		_broadcast_address_found = true;
	}

#endif

#if defined (__PX4_LINUX) || defined (__PX4_DARWIN) || (defined (CONFIG_NET) && defined (__PX4_NUTTX))

	if (_broadcast_address_found) {
		_bcast_addr.sin_port = htons(_remote_port);

		int broadcast_opt = 1;

		if (setsockopt(_socket_fd, SOL_SOCKET, SO_BROADCAST, &broadcast_opt, sizeof(broadcast_opt)) < 0) {
			PX4_WARN("setting broadcast permission failed");
		}

		_broadcast_address_not_found_warned = false;

	} else {
		if (!_broadcast_address_not_found_warned) {
			PX4_WARN("no broadcasting address found");
			_broadcast_address_not_found_warned = true;
		}
	}

#if defined (__PX4_LINUX) || defined (__PX4_DARWIN)
	delete[] ifconf.ifc_req;
#endif

#endif
}

#ifdef __PX4_POSIX
const in_addr
Mavlink::query_netmask_addr(const int socket_fd, const ifreq &ifreq)
{
	struct ifreq netmask_ifreq;
	memset(&netmask_ifreq, 0, sizeof(netmask_ifreq));
	strncpy(netmask_ifreq.ifr_name, ifreq.ifr_name, IF_NAMESIZE);
	ioctl(socket_fd, SIOCGIFNETMASK, &netmask_ifreq);

	return ((struct sockaddr_in *)&netmask_ifreq.ifr_addr)->sin_addr;
}

const in_addr
Mavlink::compute_broadcast_addr(const in_addr &host_addr, const in_addr &netmask_addr)
{
	struct in_addr broadcast_addr;
	broadcast_addr.s_addr = ~netmask_addr.s_addr | host_addr.s_addr;

	return broadcast_addr;
}
#endif

void
Mavlink::init_udp()
{
#if defined (__PX4_LINUX) || defined (__PX4_DARWIN) || defined(__PX4_CYGWIN) || defined(CONFIG_NET)

	PX4_DEBUG("Setting up UDP with port %d", _network_port);

	_myaddr.sin_family = AF_INET;
	_myaddr.sin_addr.s_addr = htonl(INADDR_ANY);
	_myaddr.sin_port = htons(_network_port);

	if ((_socket_fd = socket(AF_INET, SOCK_DGRAM, 0)) < 0) {
		PX4_WARN("create socket failed: %s", strerror(errno));
		return;
	}

	if (bind(_socket_fd, (struct sockaddr *)&_myaddr, sizeof(_myaddr)) < 0) {
		PX4_WARN("bind failed: %s", strerror(errno));
		return;
	}

	/* set default target address, but not for onboard mode (will be set on first received packet) */
	if (!_src_addr_initialized) {
		_src_addr.sin_family = AF_INET;
		inet_aton("127.0.0.1", &_src_addr.sin_addr);
	}

	_src_addr.sin_port = htons(_remote_port);

#endif
}

void
Mavlink::handle_message(const mavlink_message_t *msg)
{
	/*
	 *  NOTE: this is called from the receiver thread
	 */

	if (get_forwarding_on()) {
		/* forward any messages to other mavlink instances */
		Mavlink::forward_message(msg, this);
	}
}

void
Mavlink::send_statustext_info(const char *string)
{
	mavlink_log_info(&_mavlink_log_pub, string);
}

void
Mavlink::send_statustext_critical(const char *string)
{
	mavlink_log_critical(&_mavlink_log_pub, string);
	PX4_ERR(string);
}

void
Mavlink::send_statustext_emergency(const char *string)
{
	mavlink_log_emergency(&_mavlink_log_pub, string);
}

void Mavlink::send_autopilot_capabilites()
{
	struct vehicle_status_s status;

	MavlinkOrbSubscription *status_sub = this->add_orb_subscription(ORB_ID(vehicle_status));

	if (status_sub->update(&status)) {
		mavlink_autopilot_version_t msg = {};

		msg.capabilities = MAV_PROTOCOL_CAPABILITY_MISSION_FLOAT;
		msg.capabilities |= MAV_PROTOCOL_CAPABILITY_MISSION_INT;
		msg.capabilities |= MAV_PROTOCOL_CAPABILITY_PARAM_FLOAT;
		msg.capabilities |= MAV_PROTOCOL_CAPABILITY_COMMAND_INT;
		msg.capabilities |= MAV_PROTOCOL_CAPABILITY_FTP;
		msg.capabilities |= MAV_PROTOCOL_CAPABILITY_SET_ATTITUDE_TARGET;
		msg.capabilities |= MAV_PROTOCOL_CAPABILITY_SET_POSITION_TARGET_LOCAL_NED;
		msg.capabilities |= MAV_PROTOCOL_CAPABILITY_SET_ACTUATOR_TARGET;
		msg.capabilities |= MAV_PROTOCOL_CAPABILITY_MAVLINK2;
		msg.capabilities |= MAV_PROTOCOL_CAPABILITY_MISSION_FENCE;
		msg.capabilities |= MAV_PROTOCOL_CAPABILITY_MISSION_RALLY;
		msg.flight_sw_version = px4_firmware_version();
		msg.middleware_sw_version = px4_firmware_version();
		msg.os_sw_version = px4_os_version();
		msg.board_version = px4_board_version();
		uint64_t fw_git_version_binary = px4_firmware_version_binary();
		memcpy(&msg.flight_custom_version, &fw_git_version_binary, sizeof(msg.flight_custom_version));
		memcpy(&msg.middleware_custom_version, &fw_git_version_binary, sizeof(msg.middleware_custom_version));
		uint64_t os_git_version_binary = px4_os_version_binary();
		memcpy(&msg.os_custom_version, &os_git_version_binary, sizeof(msg.os_custom_version));
#ifdef CONFIG_CDCACM_VENDORID
		msg.vendor_id = CONFIG_CDCACM_VENDORID;
#else
		msg.vendor_id = 0;
#endif
#ifdef CONFIG_CDCACM_PRODUCTID
		msg.product_id = CONFIG_CDCACM_PRODUCTID;
#else
		msg.product_id = 0;
#endif
		uuid_uint32_t uid;
		board_get_uuid32(uid);
		msg.uid = (((uint64_t)uid[PX4_CPU_UUID_WORD32_UNIQUE_M]) << 32) | uid[PX4_CPU_UUID_WORD32_UNIQUE_H];

#ifndef BOARD_HAS_NO_UUID
		px4_guid_t px4_guid;
		board_get_px4_guid(px4_guid);
		static_assert(sizeof(px4_guid_t) == sizeof(msg.uid2), "GUID byte length mismatch");
		memcpy(&msg.uid2, &px4_guid, sizeof(msg.uid2));
#endif /* BOARD_HAS_NO_UUID */

#ifdef CONFIG_ARCH_BOARD_SITL
		// To avoid that multiple SITL instances have the same UUID, we add the mavlink
		// system ID. We subtract 1, so that the first UUID remains unchanged given the
		// default system ID is 1.
		//
		// Note that the UUID show in `ver` will still be the same for all instances.
		msg.uid += mavlink_system.sysid - 1;
		msg.uid2[0] += mavlink_system.sysid - 1;
#endif
		mavlink_msg_autopilot_version_send_struct(get_channel(), &msg);
	}
}

void Mavlink::send_protocol_version()
{
	mavlink_protocol_version_t msg = {};

	msg.version = _protocol_version * 100;
	msg.min_version = 100;
	msg.max_version = 200;
	uint64_t mavlink_lib_git_version_binary = px4_mavlink_lib_version_binary();
	// TODO add when available
	//memcpy(&msg.spec_version_hash, &mavlink_spec_git_version_binary, sizeof(msg.spec_version_hash));
	memcpy(&msg.library_version_hash, &mavlink_lib_git_version_binary, sizeof(msg.library_version_hash));

	// Switch to MAVLink 2
	int curr_proto_ver = _protocol_version;
	set_proto_version(2);
	// Send response - if it passes through the link its fine to use MAVLink 2
	mavlink_msg_protocol_version_send_struct(get_channel(), &msg);
	// Reset to previous value
	set_proto_version(curr_proto_ver);
}

MavlinkOrbSubscription *Mavlink::add_orb_subscription(const orb_id_t topic, int instance, bool disable_sharing)
{
<<<<<<< HEAD
	if (!disable_sharing) {
=======
	if (topic != ORB_ID(vehicle_command)) {
>>>>>>> 8ee6ae94
		/* check if already subscribed to this topic */
		MavlinkOrbSubscription *sub;

		LL_FOREACH(_subscriptions, sub) {
			if (sub->get_topic() == topic && sub->get_instance() == instance) {
				/* already subscribed */
				return sub;
			}
		}
	}

	/* add new subscription */
	MavlinkOrbSubscription *sub_new = new MavlinkOrbSubscription(topic, instance);

	LL_APPEND(_subscriptions, sub_new);

	return sub_new;
}

int
Mavlink::configure_stream(const char *stream_name, const float rate)
{
	PX4_DEBUG("configure_stream(%s, %.3f)", stream_name, (double)rate);

	/* calculate interval in us, -1 means unlimited stream, 0 means disabled */
	int interval = 0;

	if (rate > 0.000001f) {
		interval = (1000000.0f / rate);

	} else if (rate < 0.0f) {
		interval = -1;
	}

	/* search if stream exists */
	MavlinkStream *stream;
	LL_FOREACH(_streams, stream) {
		if (strcmp(stream_name, stream->get_name()) == 0) {
			if (interval != 0) {
				/* set new interval */
				stream->set_interval(interval);

			} else {
				/* delete stream */
				LL_DELETE(_streams, stream);
				delete stream;
			}

			return OK;
		}
	}

	if (interval == 0) {
		/* stream was not active and is requested to be disabled, do nothing */
		return OK;
	}

	// search for stream with specified name in supported streams list
	// create new instance if found
	stream = create_mavlink_stream(stream_name, this);

	if (stream != nullptr) {
		stream->set_interval(interval);
		LL_APPEND(_streams, stream);

		return OK;
	}

	/* if we reach here, the stream list does not contain the stream */
	PX4_WARN("stream %s not found", stream_name);

	return PX4_ERROR;
}

void
Mavlink::configure_stream_threadsafe(const char *stream_name, const float rate)
{
	/* orb subscription must be done from the main thread,
	 * set _subscribe_to_stream and _subscribe_to_stream_rate fields
	 * which polled in mavlink main loop */
	if (!_task_should_exit) {
		/* wait for previous subscription completion */
		while (_subscribe_to_stream != nullptr) {
			usleep(MAIN_LOOP_DELAY / 2);
		}

		/* copy stream name */
		unsigned n = strlen(stream_name) + 1;
		char *s = new char[n];
		strcpy(s, stream_name);

		/* set subscription task */
		_subscribe_to_stream_rate = rate;
		_subscribe_to_stream = s;

		/* wait for subscription */
		do {
			usleep(MAIN_LOOP_DELAY / 2);
		} while (_subscribe_to_stream != nullptr);

		delete[] s;
	}
}

int
Mavlink::message_buffer_init(int size)
{

	_message_buffer.size = size;
	_message_buffer.write_ptr = 0;
	_message_buffer.read_ptr = 0;
	_message_buffer.data = (char *)malloc(_message_buffer.size);

	int ret;

	if (_message_buffer.data == nullptr) {
		ret = PX4_ERROR;
		_message_buffer.size = 0;

	} else {
		ret = OK;
	}

	return ret;
}

void
Mavlink::message_buffer_destroy()
{
	_message_buffer.size = 0;
	_message_buffer.write_ptr = 0;
	_message_buffer.read_ptr = 0;
	free(_message_buffer.data);
}

int
Mavlink::message_buffer_count()
{
	int n = _message_buffer.write_ptr - _message_buffer.read_ptr;

	if (n < 0) {
		n += _message_buffer.size;
	}

	return n;
}

int
Mavlink::message_buffer_is_empty()
{
	return _message_buffer.read_ptr == _message_buffer.write_ptr;
}


bool
Mavlink::message_buffer_write(const void *ptr, int size)
{
	// bytes available to write
	int available = _message_buffer.read_ptr - _message_buffer.write_ptr - 1;

	if (available < 0) {
		available += _message_buffer.size;
	}

	if (size > available) {
		// buffer overflow
		return false;
	}

	char *c = (char *) ptr;
	int n = _message_buffer.size - _message_buffer.write_ptr;	// bytes to end of the buffer

	if (n < size) {
		// message goes over end of the buffer
		memcpy(&(_message_buffer.data[_message_buffer.write_ptr]), c, n);
		_message_buffer.write_ptr = 0;

	} else {
		n = 0;
	}

	// now: n = bytes already written
	int p = size - n;	// number of bytes to write
	memcpy(&(_message_buffer.data[_message_buffer.write_ptr]), &(c[n]), p);
	_message_buffer.write_ptr = (_message_buffer.write_ptr + p) % _message_buffer.size;
	return true;
}

int
Mavlink::message_buffer_get_ptr(void **ptr, bool *is_part)
{
	// bytes available to read
	int available = _message_buffer.write_ptr - _message_buffer.read_ptr;

	if (available == 0) {
		return 0;	// buffer is empty
	}

	int n = 0;

	if (available > 0) {
		// read pointer is before write pointer, all available bytes can be read
		n = available;
		*is_part = false;

	} else {
		// read pointer is after write pointer, read bytes from read_ptr to end of the buffer
		n = _message_buffer.size - _message_buffer.read_ptr;
		*is_part = _message_buffer.write_ptr > 0;
	}

	*ptr = &(_message_buffer.data[_message_buffer.read_ptr]);
	return n;
}

void
Mavlink::message_buffer_mark_read(int n)
{
	_message_buffer.read_ptr = (_message_buffer.read_ptr + n) % _message_buffer.size;
}

void
Mavlink::pass_message(const mavlink_message_t *msg)
{
	if (_forwarding_on) {
		/* size is 8 bytes plus variable payload */
		int size = MAVLINK_NUM_NON_PAYLOAD_BYTES + msg->len;
		pthread_mutex_lock(&_message_buffer_mutex);
		message_buffer_write(msg, size);
		pthread_mutex_unlock(&_message_buffer_mutex);
	}
}

MavlinkShell *
Mavlink::get_shell()
{
	if (!_mavlink_shell) {
		_mavlink_shell = new MavlinkShell();

		if (!_mavlink_shell) {
			PX4_ERR("Failed to allocate a shell");

		} else {
			int ret = _mavlink_shell->start();

			if (ret != 0) {
				PX4_ERR("Failed to start shell (%i)", ret);
				delete _mavlink_shell;
				_mavlink_shell = nullptr;
			}
		}
	}

	return _mavlink_shell;
}

void
Mavlink::close_shell()
{
	if (_mavlink_shell) {
		delete _mavlink_shell;
		_mavlink_shell = nullptr;
	}
}

void
Mavlink::update_rate_mult()
{
	float const_rate = 0.0f;
	float rate = 0.0f;

	/* scale down rates if their theoretical bandwidth is exceeding the link bandwidth */
	MavlinkStream *stream;
	LL_FOREACH(_streams, stream) {
		if (stream->const_rate()) {
			const_rate += (stream->get_interval() > 0) ? stream->get_size_avg() * 1000000.0f / stream->get_interval() : 0;

		} else {
			rate += (stream->get_interval() > 0) ? stream->get_size_avg() * 1000000.0f / stream->get_interval() : 0;
		}
	}

	float mavlink_ulog_streaming_rate_inv = 1.0f;

	if (_mavlink_ulog) {
		mavlink_ulog_streaming_rate_inv = 1.f - _mavlink_ulog->current_data_rate();
	}

	/* scale up and down as the link permits */
	float bandwidth_mult = (float)(_datarate * mavlink_ulog_streaming_rate_inv - const_rate) / rate;

	/* if we do not have flow control, limit to the set data rate */
	if (!get_flow_control_enabled()) {
		bandwidth_mult = fminf(1.0f, bandwidth_mult);
	}

	float hardware_mult = 1.0f;

	/* scale down if we have a TX err rate suggesting link congestion */
	if (_tstatus.rate_txerr > 0.0f && !_radio_status_critical) {
		hardware_mult = (_tstatus.rate_tx) / (_tstatus.rate_tx + _tstatus.rate_txerr);

	} else if (_radio_status_available) {

		// check for RADIO_STATUS timeout and reset
		if (hrt_elapsed_time(&_rstatus.timestamp) > 5_s) {
			PX4_ERR("instance %d: RADIO_STATUS timeout", _instance_id);
			set_telemetry_status_type(telemetry_status_s::TELEMETRY_STATUS_RADIO_TYPE_GENERIC);

			_radio_status_available = false;
			_radio_status_critical = false;
			_radio_status_mult = 1.0f;
		}

		hardware_mult *= _radio_status_mult;
	}

	/* pick the minimum from bandwidth mult and hardware mult as limit */
	_rate_mult = fminf(bandwidth_mult, hardware_mult);

	/* ensure the rate multiplier never drops below 5% so that something is always sent */
	_rate_mult = math::constrain(_rate_mult, 0.05f, 1.0f);
}

void
Mavlink::update_radio_status(const radio_status_s &radio_status)
{
	_rstatus = radio_status;
	set_telemetry_status_type(telemetry_status_s::TELEMETRY_STATUS_RADIO_TYPE_3DR_RADIO);

	/* check hardware limits */
	_radio_status_available = true;
	_radio_status_critical = (radio_status.txbuf < RADIO_BUFFER_LOW_PERCENTAGE);

	if (radio_status.txbuf < RADIO_BUFFER_CRITICAL_LOW_PERCENTAGE) {
		/* this indicates link congestion, reduce rate by 20% */
		_radio_status_mult *= 0.80f;

	} else if (radio_status.txbuf < RADIO_BUFFER_LOW_PERCENTAGE) {
		/* this indicates link congestion, reduce rate by 2.5% */
		_radio_status_mult *= 0.975f;

	} else if (radio_status.txbuf > RADIO_BUFFER_HALF_PERCENTAGE) {
		/* this indicates spare bandwidth, increase by 2.5% */
		_radio_status_mult *= 1.025f;
	}
}

int
Mavlink::configure_streams_to_default(const char *configure_single_stream)
{
	int ret = 0;
	bool stream_configured = false;

	auto configure_stream_local =
	[&stream_configured, configure_single_stream, &ret, this](const char *stream_name, float rate) {
		if (!configure_single_stream || strcmp(configure_single_stream, stream_name) == 0) {
			int ret_local = configure_stream(stream_name, rate);

			if (ret_local != 0) {
				ret = ret_local;
			}

			stream_configured = true;
		}
	};

	const float unlimited_rate = -1.f;

	switch (_mode) {
	case MAVLINK_MODE_NORMAL:
		configure_stream_local("ADSB_VEHICLE", unlimited_rate);
		configure_stream_local("ALTITUDE", 1.0f);
		configure_stream_local("ATTITUDE", 20.0f);
		configure_stream_local("ATTITUDE_TARGET", 2.0f);
		configure_stream_local("CAMERA_IMAGE_CAPTURED", unlimited_rate);
		configure_stream_local("COLLISION", unlimited_rate);
		configure_stream_local("DEBUG", 1.0f);
		configure_stream_local("DEBUG_VECT", 1.0f);
		configure_stream_local("DEBUG_FLOAT_ARRAY", 1.0f);
		configure_stream_local("DISTANCE_SENSOR", 0.5f);
		configure_stream_local("ESTIMATOR_STATUS", 0.5f);
		configure_stream_local("EXTENDED_SYS_STATE", 1.0f);
		configure_stream_local("GLOBAL_POSITION_INT", 5.0f);
		configure_stream_local("GPS_RAW_INT", 1.0f);
		configure_stream_local("GPS2_RAW", 1.0f);
		configure_stream_local("HIGHRES_IMU", 1.5f);
		configure_stream_local("HOME_POSITION", 0.5f);
		configure_stream_local("LOCAL_POSITION_NED", 1.0f);
		configure_stream_local("NAMED_VALUE_FLOAT", 1.0f);
		configure_stream_local("NAV_CONTROLLER_OUTPUT", 1.5f);
		configure_stream_local("OPTICAL_FLOW_RAD", 1.0f);
		configure_stream_local("PING", 0.1f);
		configure_stream_local("POSITION_TARGET_LOCAL_NED", 1.5f);
		configure_stream_local("POSITION_TARGET_GLOBAL_INT", 1.5f);
		configure_stream_local("RC_CHANNELS", 5.0f);
		configure_stream_local("SERVO_OUTPUT_RAW_0", 1.0f);
		configure_stream_local("SYS_STATUS", 1.0f);
		configure_stream_local("TRAJECTORY_REPRESENTATION_WAYPOINTS", 5.0f);
		configure_stream_local("VFR_HUD", 4.0f);
		configure_stream_local("VISION_POSITION_ESTIMATE", 1.0f);
		configure_stream_local("WIND_COV", 1.0f);
		break;

	case MAVLINK_MODE_ONBOARD:
		configure_stream_local("ACTUATOR_CONTROL_TARGET0", 10.0f);
		configure_stream_local("ADSB_VEHICLE", unlimited_rate);
		configure_stream_local("ALTITUDE", 10.0f);
		configure_stream_local("ATTITUDE", 100.0f);
		configure_stream_local("ATTITUDE_QUATERNION", 50.0f);
		configure_stream_local("ATTITUDE_TARGET", 10.0f);
		configure_stream_local("CAMERA_CAPTURE", 2.0f);
		configure_stream_local("CAMERA_IMAGE_CAPTURED", unlimited_rate);
		configure_stream_local("CAMERA_TRIGGER", unlimited_rate);
		configure_stream_local("COLLISION", unlimited_rate);
		configure_stream_local("DEBUG", 10.0f);
		configure_stream_local("DEBUG_VECT", 10.0f);
		configure_stream_local("DEBUG_FLOAT_ARRAY", 10.0f);
		configure_stream_local("DISTANCE_SENSOR", 10.0f);
		configure_stream_local("ESTIMATOR_STATUS", 1.0f);
		configure_stream_local("EXTENDED_SYS_STATE", 5.0f);
		configure_stream_local("GLOBAL_POSITION_INT", 50.0f);
		configure_stream_local("GPS_RAW_INT", unlimited_rate);
		configure_stream_local("GPS2_RAW", unlimited_rate);
		configure_stream_local("HIGHRES_IMU", 50.0f);
		configure_stream_local("HOME_POSITION", 0.5f);
		configure_stream_local("LOCAL_POSITION_NED", 30.0f);
		configure_stream_local("NAMED_VALUE_FLOAT", 10.0f);
		configure_stream_local("NAV_CONTROLLER_OUTPUT", 10.0f);
		configure_stream_local("OPTICAL_FLOW_RAD", 10.0f);
		configure_stream_local("PING", 1.0f);
		configure_stream_local("POSITION_TARGET_GLOBAL_INT", 10.0f);
		configure_stream_local("POSITION_TARGET_LOCAL_NED", 10.0f);
		configure_stream_local("RC_CHANNELS", 20.0f);
		configure_stream_local("SCALED_IMU", 50.0f);
		configure_stream_local("SERVO_OUTPUT_RAW_0", 10.0f);
		configure_stream_local("SYS_STATUS", 5.0f);
		configure_stream_local("SYSTEM_TIME", 1.0f);
		configure_stream_local("TIMESYNC", 10.0f);
		configure_stream_local("TRAJECTORY_REPRESENTATION_WAYPOINTS", 5.0f);
		configure_stream_local("VFR_HUD", 10.0f);
		configure_stream_local("VISION_POSITION_ESTIMATE", 10.0f);
		configure_stream_local("WIND_COV", 10.0f);
		break;

	case MAVLINK_MODE_OSD:
		configure_stream_local("ALTITUDE", 1.0f);
		configure_stream_local("ATTITUDE", 25.0f);
		configure_stream_local("ATTITUDE_TARGET", 10.0f);
		configure_stream_local("ESTIMATOR_STATUS", 1.0f);
		configure_stream_local("EXTENDED_SYS_STATE", 1.0f);
		configure_stream_local("GLOBAL_POSITION_INT", 10.0f);
		configure_stream_local("GPS_RAW_INT", 1.0f);
		configure_stream_local("HOME_POSITION", 0.5f);
		configure_stream_local("RC_CHANNELS", 5.0f);
		configure_stream_local("SERVO_OUTPUT_RAW_0", 1.0f);
		configure_stream_local("SYS_STATUS", 5.0f);
		configure_stream_local("SYSTEM_TIME", 1.0f);
		configure_stream_local("VFR_HUD", 25.0f);
		configure_stream_local("WIND_COV", 2.0f);
		break;

	case MAVLINK_MODE_MAGIC:

	/* fallthrough */
	case MAVLINK_MODE_CUSTOM:
		//stream nothing
		break;

	case MAVLINK_MODE_CONFIG:
		// Enable a number of interesting streams we want via USB
		configure_stream_local("ACTUATOR_CONTROL_TARGET0", 30.0f);
		configure_stream_local("ADSB_VEHICLE", unlimited_rate);
		configure_stream_local("ALTITUDE", 10.0f);
		configure_stream_local("ATTITUDE", 50.0f);
		configure_stream_local("ATTITUDE_TARGET", 8.0f);
		configure_stream_local("ATTITUDE_QUATERNION", 50.0f);
		configure_stream_local("CAMERA_TRIGGER", unlimited_rate);
		configure_stream_local("CAMERA_IMAGE_CAPTURED", unlimited_rate);
		configure_stream_local("COLLISION", unlimited_rate);
		configure_stream_local("DEBUG", 50.0f);
		configure_stream_local("DEBUG_VECT", 50.0f);
		configure_stream_local("DEBUG_FLOAT_ARRAY", 50.0f);
		configure_stream_local("DISTANCE_SENSOR", 10.0f);
		configure_stream_local("GPS_RAW_INT", unlimited_rate);
		configure_stream_local("GPS2_RAW", unlimited_rate);
		configure_stream_local("ESTIMATOR_STATUS", 5.0f);
		configure_stream_local("EXTENDED_SYS_STATE", 2.0f);
		configure_stream_local("GLOBAL_POSITION_INT", 10.0f);
		configure_stream_local("HIGHRES_IMU", 50.0f);
		configure_stream_local("HOME_POSITION", 0.5f);
		configure_stream_local("LOCAL_POSITION_NED", 30.0f);
		configure_stream_local("MANUAL_CONTROL", 5.0f);
		configure_stream_local("NAMED_VALUE_FLOAT", 50.0f);
		configure_stream_local("NAV_CONTROLLER_OUTPUT", 10.0f);
		configure_stream_local("OPTICAL_FLOW_RAD", 10.0f);
		configure_stream_local("PING", 1.0f);
		configure_stream_local("POSITION_TARGET_GLOBAL_INT", 10.0f);
		configure_stream_local("RC_CHANNELS", 10.0f);
		configure_stream_local("SERVO_OUTPUT_RAW_0", 20.0f);
		configure_stream_local("SERVO_OUTPUT_RAW_1", 20.0f);
		configure_stream_local("SYS_STATUS", 1.0f);
		configure_stream_local("SYSTEM_TIME", 1.0f);
		configure_stream_local("TIMESYNC", 10.0f);
		configure_stream_local("VFR_HUD", 20.0f);
		configure_stream_local("VISION_POSITION_ESTIMATE", 10.0f);
		configure_stream_local("WIND_COV", 10.0f);
		break;

	case MAVLINK_MODE_IRIDIUM:
		configure_stream_local("HIGH_LATENCY2", 0.015f);
		break;

	case MAVLINK_MODE_MINIMAL:
		configure_stream_local("ALTITUDE", 0.5f);
		configure_stream_local("ATTITUDE", 10.0f);
		configure_stream_local("EXTENDED_SYS_STATE", 0.1f);
		configure_stream_local("GPS_RAW_INT", 0.5f);
		configure_stream_local("GLOBAL_POSITION_INT", 5.0f);
		configure_stream_local("HOME_POSITION", 0.1f);
		configure_stream_local("NAMED_VALUE_FLOAT", 1.0f);
		configure_stream_local("RC_CHANNELS", 0.5f);
		configure_stream_local("SYS_STATUS", 0.1f);
		configure_stream_local("VFR_HUD", 1.0f);
		break;

	default:
		ret = -1;
		break;
	}

	if (configure_single_stream && !stream_configured && strcmp(configure_single_stream, "HEARTBEAT") != 0) {
		// stream was not found, assume it is disabled by default
		return configure_stream(configure_single_stream, 0.f);
	}

	return ret;
}

int
Mavlink::task_main(int argc, char *argv[])
{
	int ch;
	_baudrate = 57600;
	_datarate = 0;
	_mode = MAVLINK_MODE_NORMAL;
	bool _force_flow_control = false;

	_interface_name = nullptr;

#ifdef __PX4_NUTTX
	/* the NuttX optarg handler does not
	 * ignore argv[0] like the POSIX handler
	 * does, nor does it deal with non-flag
	 * verbs well. So we remove the application
	 * name and the verb.
	 */
	argc -= 2;
	argv += 2;
#endif

	/* don't exit from getopt loop to leave getopt global variables in consistent state,
	 * set error flag instead */
	bool err_flag = false;
	int myoptind = 1;
	const char *myoptarg = nullptr;
#if defined(CONFIG_NET) || defined(__PX4_POSIX)
	char *eptr;
	int temp_int_arg;
#endif

	while ((ch = px4_getopt(argc, argv, "b:r:d:n:u:o:m:t:c:fwxz", &myoptind, &myoptarg)) != EOF) {
		switch (ch) {
		case 'b':
			if (px4_get_parameter_value(myoptarg, _baudrate) != 0) {
				PX4_ERR("baudrate parsing failed");
				err_flag = true;
			}

			if (_baudrate < 9600 || _baudrate > 3000000) {
				PX4_ERR("invalid baud rate '%s'", myoptarg);
				err_flag = true;
			}

			break;

		case 'r':
			if (px4_get_parameter_value(myoptarg, _datarate) != 0) {
				PX4_ERR("datarate parsing failed");
				err_flag = true;
			}

			if (_datarate > MAX_DATA_RATE) {
				PX4_ERR("invalid data rate '%s'", myoptarg);
				err_flag = true;
			}

			break;

		case 'd':
			_device_name = myoptarg;
			set_protocol(SERIAL);
			break;

		case 'n':
			_interface_name = myoptarg;
			break;

#if defined(CONFIG_NET) || defined(__PX4_POSIX)

		case 'u':
			temp_int_arg = strtoul(myoptarg, &eptr, 10);

			if (*eptr == '\0') {
				_network_port = temp_int_arg;
				set_protocol(UDP);

			} else {
				PX4_ERR("invalid data udp_port '%s'", myoptarg);
				err_flag = true;
			}

			break;

		case 'o':
			temp_int_arg = strtoul(myoptarg, &eptr, 10);

			if (*eptr == '\0') {
				_remote_port = temp_int_arg;
				set_protocol(UDP);

			} else {
				PX4_ERR("invalid remote udp_port '%s'", myoptarg);
				err_flag = true;
			}

			break;

		case 't':
			_src_addr.sin_family = AF_INET;

			if (inet_aton(myoptarg, &_src_addr.sin_addr)) {
				_src_addr_initialized = true;

			} else {
				PX4_ERR("invalid partner ip '%s'", myoptarg);
				err_flag = true;
			}

			break;

#if defined(CONFIG_NET_IGMP) && defined(CONFIG_NET_ROUTE)

		// multicast
		case 'c':
			_src_addr.sin_family = AF_INET;

			if (inet_aton(myoptarg, &_src_addr.sin_addr)) {
				_src_addr_initialized = true;

			} else {
				PX4_ERR("invalid partner ip '%s'", myoptarg);
				err_flag = true;
			}

			break;
#else

		case 'c':
			PX4_ERR("Multicast option is not supported on this platform");
			err_flag = true;
			break;
#endif
#else

		case 'u':
		case 'o':
		case 't':
			PX4_ERR("UDP options not supported on this platform");
			err_flag = true;
			break;
#endif

//		case 'e':
//			mavlink_link_termination_allowed = true;
//			break;

		case 'm': {

				int mode;

				if (px4_get_parameter_value(myoptarg, mode) == 0) {
					if (mode >= 0 && mode < (int)MAVLINK_MODE_COUNT) {
						_mode = (MAVLINK_MODE)mode;

					} else {
						PX4_ERR("invalid mode");
						err_flag = true;
					}

				} else {
					if (strcmp(myoptarg, "custom") == 0) {
						_mode = MAVLINK_MODE_CUSTOM;

					} else if (strcmp(myoptarg, "camera") == 0) {
						// left in here for compatibility
						_mode = MAVLINK_MODE_ONBOARD;

					} else if (strcmp(myoptarg, "onboard") == 0) {
						_mode = MAVLINK_MODE_ONBOARD;

					} else if (strcmp(myoptarg, "osd") == 0) {
						_mode = MAVLINK_MODE_OSD;

					} else if (strcmp(myoptarg, "magic") == 0) {
						_mode = MAVLINK_MODE_MAGIC;

					} else if (strcmp(myoptarg, "config") == 0) {
						_mode = MAVLINK_MODE_CONFIG;

					} else if (strcmp(myoptarg, "iridium") == 0) {
						_mode = MAVLINK_MODE_IRIDIUM;
						set_telemetry_status_type(telemetry_status_s::TELEMETRY_STATUS_RADIO_TYPE_IRIDIUM);

					} else if (strcmp(myoptarg, "minimal") == 0) {
						_mode = MAVLINK_MODE_MINIMAL;

					} else {
						PX4_ERR("invalid mode");
						err_flag = true;
					}
				}

				break;
			}

		case 'f':
			_forwarding_on = true;
			break;

		case 'w':
			_wait_to_transmit = true;
			break;

		case 'x':
			_ftp_on = true;
			break;

		case 'z':
			_force_flow_control = true;
			break;

		default:
			err_flag = true;
			break;
		}
	}

	if (err_flag) {
		usage();
		return PX4_ERROR;
	}

	if (_datarate == 0) {
		/* convert bits to bytes and use 1/2 of bandwidth by default */
		_datarate = _baudrate / 20;
	}

	if (_datarate > MAX_DATA_RATE) {
		_datarate = MAX_DATA_RATE;
	}

	if (get_protocol() == SERIAL) {
		if (Mavlink::instance_exists(_device_name, this)) {
			PX4_ERR("%s already running", _device_name);
			return PX4_ERROR;
		}

		PX4_INFO("mode: %s, data rate: %d B/s on %s @ %dB",
			 mavlink_mode_str(_mode), _datarate, _device_name, _baudrate);

		/* flush stdout in case MAVLink is about to take it over */
		fflush(stdout);

		/* default values for arguments */
		_uart_fd = mavlink_open_uart(_baudrate, _device_name, _force_flow_control);

		if (_uart_fd < 0 && _mode != MAVLINK_MODE_CONFIG) {
			PX4_ERR("could not open %s", _device_name);
			return PX4_ERROR;

		} else if (_uart_fd < 0 && _mode == MAVLINK_MODE_CONFIG) {
			/* the config link is optional */
			return OK;
		}

	} else if (get_protocol() == UDP) {
		if (Mavlink::get_instance_for_network_port(_network_port) != nullptr) {
			PX4_ERR("port %d already occupied", _network_port);
			return PX4_ERROR;
		}

		PX4_INFO("mode: %s, data rate: %d B/s on udp port %hu remote port %hu",
			 mavlink_mode_str(_mode), _datarate, _network_port, _remote_port);
	}

	/* initialize send mutex */
	pthread_mutex_init(&_send_mutex, nullptr);

	/* if we are passing on mavlink messages, we need to prepare a buffer for this instance */
	if (_forwarding_on) {
		/* initialize message buffer if multiplexing is on.
		 * make space for two messages plus off-by-one space as we use the empty element
		 * marker ring buffer approach.
		 */
		if (OK != message_buffer_init(2 * sizeof(mavlink_message_t) + 1)) {
			PX4_ERR("msg buf alloc fail");
			return 1;
		}

		/* initialize message buffer mutex */
		pthread_mutex_init(&_message_buffer_mutex, nullptr);
	}

	MavlinkOrbSubscription *cmd_sub = add_orb_subscription(ORB_ID(vehicle_command), 0, true);
	MavlinkOrbSubscription *param_sub = add_orb_subscription(ORB_ID(parameter_update));
	uint64_t param_time = 0;
	MavlinkOrbSubscription *status_sub = add_orb_subscription(ORB_ID(vehicle_status));
	uint64_t status_time = 0;
	MavlinkOrbSubscription *ack_sub = add_orb_subscription(ORB_ID(vehicle_command_ack), 0, true);
	/* We don't want to miss the first advertise of an ACK, so we subscribe from the
	 * beginning and not just when the topic exists. */
	ack_sub->subscribe_from_beginning(true);
	cmd_sub->subscribe_from_beginning(true);

	/* command ack */
	orb_advert_t command_ack_pub = nullptr;

	MavlinkOrbSubscription *mavlink_log_sub = add_orb_subscription(ORB_ID(mavlink_log));

	struct vehicle_status_s status;
	status_sub->update(&status_time, &status);

	/* Activate sending the data by default (for the IRIDIUM mode it will be disabled after the first round of packages is sent)*/
	_transmitting_enabled = true;
	_transmitting_enabled_commanded = true;

	if (_mode == MAVLINK_MODE_IRIDIUM) {
		_transmitting_enabled_commanded = false;
	}

	/* add default streams depending on mode */
	if (_mode != MAVLINK_MODE_IRIDIUM) {

		/* HEARTBEAT is constant rate stream, rate never adjusted */
		configure_stream("HEARTBEAT", 1.0f);

		/* STATUSTEXT stream is like normal stream but gets messages from logbuffer instead of uORB */
		configure_stream("STATUSTEXT", 20.0f);

		/* COMMAND_LONG stream: use unlimited rate to send all commands */
		configure_stream("COMMAND_LONG");

	}

<<<<<<< HEAD
	if (configure_streams_to_default() != 0) {
		PX4_ERR("configure_streams_to_default() failed");
=======
	switch (_mode) {
	case MAVLINK_MODE_NORMAL:
		configure_stream("ADSB_VEHICLE");
		configure_stream("ALTITUDE", 1.0f);
		configure_stream("ATTITUDE", 20.0f);
		configure_stream("ATTITUDE_TARGET", 2.0f);
		configure_stream("CAMERA_IMAGE_CAPTURED");
		configure_stream("COLLISION");
		configure_stream("DEBUG", 1.0f);
		configure_stream("DEBUG_VECT", 1.0f);
		configure_stream("DISTANCE_SENSOR", 0.5f);
		configure_stream("ESTIMATOR_STATUS", 0.5f);
		configure_stream("EXTENDED_SYS_STATE", 1.0f);
		configure_stream("GLOBAL_POSITION_INT", 5.0f);
		configure_stream("GPS_RAW_INT", 1.0f);
		configure_stream("HIGHRES_IMU", 1.5f);
		configure_stream("HOME_POSITION", 0.5f);
		configure_stream("LOCAL_POSITION_NED", 1.0f);
		configure_stream("NAMED_VALUE_FLOAT", 1.0f);
		configure_stream("NAV_CONTROLLER_OUTPUT", 1.5f);
		configure_stream("OPTICAL_FLOW_RAD", 1.0f);
		configure_stream("PING", 0.1f);
		configure_stream("POSITION_TARGET_LOCAL_NED", 1.5f);
		configure_stream("POSITION_TARGET_GLOBAL_INT", 1.5f);
		configure_stream("RC_CHANNELS", 5.0f);
		configure_stream("SERVO_OUTPUT_RAW_0", 1.0f);
		configure_stream("SYS_STATUS", 1.0f);
		configure_stream("VFR_HUD", 4.0f);
		configure_stream("VISION_POSITION_ESTIMATE", 1.0f);
		configure_stream("WIND_COV", 1.0f);
		break;

	case MAVLINK_MODE_ONBOARD:
		configure_stream("ACTUATOR_CONTROL_TARGET0", 10.0f);
		configure_stream("ADSB_VEHICLE");
		configure_stream("ALTITUDE", 10.0f);
		configure_stream("ATTITUDE", 100.0f);
		configure_stream("ATTITUDE_QUATERNION", 50.0f);
		configure_stream("ATTITUDE_TARGET", 10.0f);
		configure_stream("CAMERA_CAPTURE", 2.0f);
		configure_stream("CAMERA_IMAGE_CAPTURED");
		configure_stream("CAMERA_TRIGGER");
		configure_stream("COLLISION");
		configure_stream("DEBUG", 10.0f);
		configure_stream("DEBUG_VECT", 10.0f);
		configure_stream("DISTANCE_SENSOR", 10.0f);
		configure_stream("ESTIMATOR_STATUS", 1.0f);
		configure_stream("EXTENDED_SYS_STATE", 5.0f);
		configure_stream("GLOBAL_POSITION_INT", 50.0f);
		configure_stream("GPS_RAW_INT");
		configure_stream("HIGHRES_IMU", 50.0f);
		configure_stream("HOME_POSITION", 0.5f);
		configure_stream("LOCAL_POSITION_NED", 30.0f);
		configure_stream("NAMED_VALUE_FLOAT", 10.0f);
		configure_stream("NAV_CONTROLLER_OUTPUT", 10.0f);
		configure_stream("OPTICAL_FLOW_RAD", 10.0f);
		configure_stream("PING", 1.0f);
		configure_stream("POSITION_TARGET_GLOBAL_INT", 10.0f);
		configure_stream("POSITION_TARGET_LOCAL_NED", 10.0f);
		configure_stream("RC_CHANNELS", 20.0f);
		configure_stream("SCALED_IMU", 50.0f);
		configure_stream("SERVO_OUTPUT_RAW_0", 10.0f);
		configure_stream("SYS_STATUS", 5.0f);
		configure_stream("SYSTEM_TIME", 1.0f);
		configure_stream("TIMESYNC", 10.0f);
		configure_stream("VFR_HUD", 10.0f);
		configure_stream("VISION_POSITION_ESTIMATE", 10.0f);
		configure_stream("WIND_COV", 10.0f);
		break;

	case MAVLINK_MODE_OSD:
		configure_stream("ALTITUDE", 1.0f);
		configure_stream("ATTITUDE", 25.0f);
		configure_stream("ATTITUDE_TARGET", 10.0f);
		configure_stream("ESTIMATOR_STATUS", 1.0f);
		configure_stream("EXTENDED_SYS_STATE", 1.0f);
		configure_stream("GLOBAL_POSITION_INT", 10.0f);
		configure_stream("GPS_RAW_INT", 1.0f);
		configure_stream("HOME_POSITION", 0.5f);
		configure_stream("RC_CHANNELS", 5.0f);
		configure_stream("SERVO_OUTPUT_RAW_0", 1.0f);
		configure_stream("SYS_STATUS", 5.0f);
		configure_stream("SYSTEM_TIME", 1.0f);
		configure_stream("VFR_HUD", 25.0f);
		configure_stream("WIND_COV", 2.0f);
		break;

	case MAVLINK_MODE_MAGIC:
		//stream nothing
		break;

	case MAVLINK_MODE_CONFIG:
		// Enable a number of interesting streams we want via USB
		configure_stream("SYS_STATUS", 1.0f);
		configure_stream("EXTENDED_SYS_STATE", 2.0f);
		// configure_stream("HIGHRES_IMU", 50.0f);
		configure_stream("ATTITUDE", 15.0f);
		// configure_stream("ATTITUDE_QUATERNION", 50.0f);
		configure_stream("RC_CHANNELS", 5.0f);
		// configure_stream("SERVO_OUTPUT_RAW_0", 20.0f);
		// configure_stream("SERVO_OUTPUT_RAW_1", 20.0f);
		configure_stream("ALTITUDE", 10.0f);
		configure_stream("GPS_RAW_INT");
		configure_stream("ADSB_VEHICLE");
		configure_stream("COLLISION");
		configure_stream("DEBUG", 50.0f);
		configure_stream("DEBUG_VECT", 50.0f);
		configure_stream("DISTANCE_SENSOR", 10.0f);
		// configure_stream("OPTICAL_FLOW_RAD", 10.0f);
		configure_stream("PING", 1.0f);
		configure_stream("VISION_POSITION_ESTIMATE", 10.0f);
		configure_stream("ESTIMATOR_STATUS", 5.0f);
		configure_stream("EXTENDED_SYS_STATE", 2.0f);
		configure_stream("GLOBAL_POSITION_INT", 10.0f);
		configure_stream("LOCAL_POSITION_NED", 5.0f);
		configure_stream("POSITION_TARGET_GLOBAL_INT", 5.0f);
		configure_stream("SYSTEM_TIME", 1.0f);
		configure_stream("TIMESYNC", 10.0f);
		// configure_stream("ATTITUDE_TARGET", 8.0f);
		configure_stream("HOME_POSITION", 0.5f);
		configure_stream("NAMED_VALUE_FLOAT", 50.0f);
		configure_stream("NAV_CONTROLLER_OUTPUT", 10.0f);
		configure_stream("DEBUG", 50.0f);
		configure_stream("DEBUG_VECT", 50.0f);
		configure_stream("VFR_HUD", 5.0f);
		configure_stream("WIND_COV", 10.0f);
		configure_stream("CAMERA_TRIGGER");
		configure_stream("CAMERA_IMAGE_CAPTURED");
		// configure_stream("ACTUATOR_CONTROL_TARGET0", 30.0f);
		configure_stream("MANUAL_CONTROL", 5.0f);
		break;

	case MAVLINK_MODE_IRIDIUM:
		configure_stream("HIGH_LATENCY2", 0.015f);
		break;

	case MAVLINK_MODE_MINIMAL:
		configure_stream("ALTITUDE", 0.5f);
		configure_stream("ATTITUDE", 10.0f);
		configure_stream("EXTENDED_SYS_STATE", 0.1f);
		configure_stream("GPS_RAW_INT", 0.5f);
		configure_stream("GLOBAL_POSITION_INT", 5.0f);
		configure_stream("HOME_POSITION", 0.1f);
		configure_stream("NAMED_VALUE_FLOAT", 1.0f);
		configure_stream("RC_CHANNELS", 0.5f);
		configure_stream("SYS_STATUS", 0.1f);
		configure_stream("VFR_HUD", 1.0f);
		break;

	default:
		break;
>>>>>>> 8ee6ae94
	}

	/* set main loop delay depending on data rate to minimize CPU overhead */
	_main_loop_delay = (MAIN_LOOP_DELAY * 1000) / _datarate;

	/* hard limit to 1000 Hz at max */
	if (_main_loop_delay < MAVLINK_MIN_INTERVAL) {
		_main_loop_delay = MAVLINK_MIN_INTERVAL;
	}

	/* hard limit to 100 Hz at least */
	if (_main_loop_delay > MAVLINK_MAX_INTERVAL) {
		_main_loop_delay = MAVLINK_MAX_INTERVAL;
	}

	/* now the instance is fully initialized and we can bump the instance count */
	LL_APPEND(_mavlink_instances, this);

	/* init socket if necessary */
	if (get_protocol() == UDP) {
		init_udp();
	}

	/* if the protocol is serial, we send the system version blindly */
	if (get_protocol() == SERIAL) {
		send_autopilot_capabilites();
	}

	/* start the MAVLink receiver last to avoid a race */
	MavlinkReceiver::receive_start(&_receive_thread, this);

	while (!_task_should_exit) {
		/* main loop */
		usleep(_main_loop_delay);

		perf_begin(_loop_perf);

		hrt_abstime t = hrt_absolute_time();

		update_rate_mult();

		if (param_sub->update(&param_time, nullptr)) {
			mavlink_update_parameters();

#if defined(CONFIG_NET)

			if (_param_broadcast_mode.get() != BROADCAST_MODE_MULTICAST) {
				_src_addr_initialized = false;
			}

#endif
		}

		check_radio_config();

		if (status_sub->update(&status_time, &status)) {
			/* switch HIL mode if required */
			set_hil_enabled(status.hil_state == vehicle_status_s::HIL_STATE_ON);

			set_manual_input_mode_generation(status.rc_input_mode == vehicle_status_s::RC_IN_MODE_GENERATED);

			if (_mode == MAVLINK_MODE_IRIDIUM) {
				if (_transmitting_enabled &&
				    !status.high_latency_data_link_active &&
				    !_transmitting_enabled_commanded &&
				    (_first_heartbeat_sent)) {
					_transmitting_enabled = false;
					mavlink_and_console_log_info(&_mavlink_log_pub, "Disable transmitting with IRIDIUM mavlink on device %s", _device_name);

				} else if (!_transmitting_enabled && status.high_latency_data_link_active) {
					_transmitting_enabled = true;
					mavlink_and_console_log_info(&_mavlink_log_pub, "Enable transmitting with IRIDIUM mavlink on device %s", _device_name);
				}
			}
		}

		struct vehicle_command_s vehicle_cmd;

		if (cmd_sub->update_if_changed(&vehicle_cmd)) {
			if ((vehicle_cmd.command == vehicle_command_s::VEHICLE_CMD_CONTROL_HIGH_LATENCY) &&
			    (_mode == MAVLINK_MODE_IRIDIUM)) {
				if (vehicle_cmd.param1 > 0.5f) {
					if (!_transmitting_enabled) {
						mavlink_and_console_log_info(&_mavlink_log_pub, "Enable transmitting with IRIDIUM mavlink on device %s by command",
									     _device_name);
					}

					_transmitting_enabled = true;
					_transmitting_enabled_commanded = true;

				} else {
					if (_transmitting_enabled) {
						mavlink_and_console_log_info(&_mavlink_log_pub, "Disable transmitting with IRIDIUM mavlink on device %s by command",
									     _device_name);
					}

					_transmitting_enabled = false;
					_transmitting_enabled_commanded = false;
				}

				// send positive command ack
				vehicle_command_ack_s command_ack = {};
				command_ack.timestamp = vehicle_cmd.timestamp;
				command_ack.command = vehicle_cmd.command;
				command_ack.result = vehicle_command_ack_s::VEHICLE_RESULT_ACCEPTED;
				command_ack.from_external = !vehicle_cmd.from_external;
				command_ack.target_system = vehicle_cmd.source_system;
				command_ack.target_component = vehicle_cmd.source_component;

				if (command_ack_pub != nullptr) {
					orb_publish(ORB_ID(vehicle_command_ack), command_ack_pub, &command_ack);

				} else {
					command_ack_pub = orb_advertise_queue(ORB_ID(vehicle_command_ack), &command_ack,
									      vehicle_command_ack_s::ORB_QUEUE_LENGTH);
				}
			}
		}

		/* send command ACK */
		uint16_t current_command_ack = 0;
		struct vehicle_command_ack_s command_ack;

		if (ack_sub->update_if_changed(&command_ack)) {
			if (!command_ack.from_external) {
				mavlink_command_ack_t msg;
				msg.result = command_ack.result;
				msg.command = command_ack.command;
				msg.progress = command_ack.result_param1;
				msg.result_param2 = command_ack.result_param2;
				msg.target_system = command_ack.target_system;
				msg.target_component = command_ack.target_component;
				current_command_ack = command_ack.command;

				// TODO: always transmit the acknowledge once it is only sent over the instance the command is received
				//bool _transmitting_enabled_temp = _transmitting_enabled;
				//_transmitting_enabled = true;
				mavlink_msg_command_ack_send_struct(get_channel(), &msg);
				//_transmitting_enabled = _transmitting_enabled_temp;
			}
		}

		struct mavlink_log_s mavlink_log;

		if (mavlink_log_sub->update_if_changed(&mavlink_log)) {
			_logbuffer.put(&mavlink_log);
		}

		/* check for shell output */
		if (_mavlink_shell && _mavlink_shell->available() > 0) {
			if (get_free_tx_buf() >= MAVLINK_MSG_ID_SERIAL_CONTROL_LEN + MAVLINK_NUM_NON_PAYLOAD_BYTES) {
				mavlink_serial_control_t msg;
				msg.baudrate = 0;
				msg.flags = SERIAL_CONTROL_FLAG_REPLY;
				msg.timeout = 0;
				msg.device = SERIAL_CONTROL_DEV_SHELL;
				msg.count = _mavlink_shell->read(msg.data, sizeof(msg.data));
				mavlink_msg_serial_control_send_struct(get_channel(), &msg);
			}
		}

		/* check for ulog streaming messages */
		if (_mavlink_ulog) {
			if (_mavlink_ulog_stop_requested) {
				_mavlink_ulog->stop();
				_mavlink_ulog = nullptr;
				_mavlink_ulog_stop_requested = false;

			} else {
				if (current_command_ack == vehicle_command_s::VEHICLE_CMD_LOGGING_START) {
					_mavlink_ulog->start_ack_received();
				}

				int ret = _mavlink_ulog->handle_update(get_channel());

				if (ret < 0) { //abort the streaming on error
					if (ret != -1) {
						PX4_WARN("mavlink ulog stream update failed, stopping (%i)", ret);
					}

					_mavlink_ulog->stop();
					_mavlink_ulog = nullptr;
				}
			}
		}

		/* check for requested subscriptions */
		if (_subscribe_to_stream != nullptr) {
			if (_subscribe_to_stream_rate < -1.5f) {
				if (configure_streams_to_default(_subscribe_to_stream) == 0) {
					if (get_protocol() == SERIAL) {
						PX4_DEBUG("stream %s on device %s set to default rate", _subscribe_to_stream, _device_name);

					} else if (get_protocol() == UDP) {
						PX4_DEBUG("stream %s on UDP port %d set to default rate", _subscribe_to_stream, _network_port);
					}

				} else {
					PX4_ERR("setting stream %s to default failed", _subscribe_to_stream);
				}

			} else if (configure_stream(_subscribe_to_stream, _subscribe_to_stream_rate) == 0) {
				if (fabsf(_subscribe_to_stream_rate) > 0.00001f) {
					if (get_protocol() == SERIAL) {
						PX4_DEBUG("stream %s on device %s enabled with rate %.1f Hz", _subscribe_to_stream, _device_name,
							  (double)_subscribe_to_stream_rate);

					} else if (get_protocol() == UDP) {
						PX4_DEBUG("stream %s on UDP port %d enabled with rate %.1f Hz", _subscribe_to_stream, _network_port,
							  (double)_subscribe_to_stream_rate);
					}

				} else {
					if (get_protocol() == SERIAL) {
						PX4_DEBUG("stream %s on device %s disabled", _subscribe_to_stream, _device_name);

					} else if (get_protocol() == UDP) {
						PX4_DEBUG("stream %s on UDP port %d disabled", _subscribe_to_stream, _network_port);
					}
				}

			} else {
				if (get_protocol() == SERIAL) {
					PX4_ERR("stream %s on device %s not found", _subscribe_to_stream, _device_name);

				} else if (get_protocol() == UDP) {
					PX4_ERR("stream %s on UDP port %d not found", _subscribe_to_stream, _network_port);
				}
			}

			_subscribe_to_stream = nullptr;
		}

		/* update streams */
		MavlinkStream *stream;
		LL_FOREACH(_streams, stream) {
			stream->update(t);

			if (!_first_heartbeat_sent) {
				if (_mode == MAVLINK_MODE_IRIDIUM) {
					if (stream->get_id() == MAVLINK_MSG_ID_HIGH_LATENCY2) {
						_first_heartbeat_sent = stream->first_message_sent();
					}

				} else {
					if (stream->get_id() == MAVLINK_MSG_ID_HEARTBEAT) {
						_first_heartbeat_sent = stream->first_message_sent();
					}
				}
			}
		}

		/* pass messages from other UARTs */
		if (_forwarding_on) {

			bool is_part;
			uint8_t *read_ptr;
			uint8_t *write_ptr;

			pthread_mutex_lock(&_message_buffer_mutex);
			int available = message_buffer_get_ptr((void **)&read_ptr, &is_part);
			pthread_mutex_unlock(&_message_buffer_mutex);

			if (available > 0) {
				// Reconstruct message from buffer

				mavlink_message_t msg;
				write_ptr = (uint8_t *)&msg;

				// Pull a single message from the buffer
				size_t read_count = available;

				if (read_count > sizeof(mavlink_message_t)) {
					read_count = sizeof(mavlink_message_t);
				}

				memcpy(write_ptr, read_ptr, read_count);

				// We hold the mutex until after we complete the second part of the buffer. If we don't
				// we may end up breaking the empty slot overflow detection semantics when we mark the
				// possibly partial read below.
				pthread_mutex_lock(&_message_buffer_mutex);

				message_buffer_mark_read(read_count);

				/* write second part of buffer if there is some */
				if (is_part && read_count < sizeof(mavlink_message_t)) {
					write_ptr += read_count;
					available = message_buffer_get_ptr((void **)&read_ptr, &is_part);
					read_count = sizeof(mavlink_message_t) - read_count;
					memcpy(write_ptr, read_ptr, read_count);
					message_buffer_mark_read(available);
				}

				pthread_mutex_unlock(&_message_buffer_mutex);

				resend_message(&msg);
			}
		}

		/* update TX/RX rates*/
		if (t > _bytes_timestamp + 1000000) {
			if (_bytes_timestamp != 0) {
				const float dt = (t - _bytes_timestamp) / 1000.0f;

				_tstatus.rate_tx = _bytes_tx / dt;
				_tstatus.rate_txerr = _bytes_txerr / dt;
				_tstatus.rate_rx = _bytes_rx / dt;

				_bytes_tx = 0;
				_bytes_txerr = 0;
				_bytes_rx = 0;
			}

			_bytes_timestamp = t;
		}

		// publish status at 1 Hz, or sooner if HEARTBEAT has updated
		if ((hrt_elapsed_time(&_tstatus.timestamp) >= 1_s) || (_tstatus.timestamp < _tstatus.heartbeat_time)) {
			publish_telemetry_status();
		}

		perf_end(_loop_perf);

		/* confirm task running only once fully initialized */
		_task_running = true;
	}

	/* first wait for threads to complete before tearing down anything */
	pthread_join(_receive_thread, nullptr);

	delete _subscribe_to_stream;
	_subscribe_to_stream = nullptr;

	/* delete streams */
	MavlinkStream *stream_to_del = nullptr;
	MavlinkStream *stream_next = _streams;

	while (stream_next != nullptr) {
		stream_to_del = stream_next;
		stream_next = stream_to_del->next;
		delete stream_to_del;
	}

	_streams = nullptr;

	/* delete subscriptions */
	MavlinkOrbSubscription *sub_to_del = nullptr;
	MavlinkOrbSubscription *sub_next = _subscriptions;

	while (sub_next != nullptr) {
		sub_to_del = sub_next;
		sub_next = sub_to_del->next;
		delete sub_to_del;
	}

	_subscriptions = nullptr;

	if (_uart_fd >= 0 && !_is_usb_uart) {
		/* close UART */
		::close(_uart_fd);
	}

	if (_socket_fd >= 0) {
		close(_socket_fd);
		_socket_fd = -1;
	}

	if (_forwarding_on) {
		message_buffer_destroy();
		pthread_mutex_destroy(&_message_buffer_mutex);
	}

	if (_mavlink_ulog) {
		_mavlink_ulog->stop();
		_mavlink_ulog = nullptr;
	}

	PX4_INFO("exiting channel %i", (int)_channel);

	return OK;
}

void Mavlink::publish_telemetry_status()
{
	// many fields are populated in place

	_tstatus.mode = _mode;
	_tstatus.data_rate = _datarate;
	_tstatus.rate_multiplier = _rate_mult;
	_tstatus.flow_control = get_flow_control_enabled();
	_tstatus.ftp = ftp_enabled();
	_tstatus.forwarding = get_forwarding_on();
	_tstatus.mavlink_v2 = (_protocol_version == 2);

	int num_streams = 0;

	MavlinkStream *stream;
	LL_FOREACH(_streams, stream) {
		// count
		num_streams++;
	}

	_tstatus.streams = num_streams;

	_tstatus.timestamp = hrt_absolute_time();
	int instance;
	orb_publish_auto(ORB_ID(telemetry_status), &_telem_status_pub, &_tstatus, &instance, ORB_PRIO_DEFAULT);
}

void Mavlink::check_radio_config()
{
	/* radio config check */
	if (_uart_fd >= 0 && _param_radio_id.get() != 0
	    && _tstatus.type == telemetry_status_s::TELEMETRY_STATUS_RADIO_TYPE_3DR_RADIO) {
		/* request to configure radio and radio is present */
		FILE *fs = fdopen(_uart_fd, "w");

		if (fs) {
			/* switch to AT command mode */
			usleep(1200000);
			fprintf(fs, "+++\n");
			usleep(1200000);

			if (_param_radio_id.get() > 0) {
				/* set channel */
				fprintf(fs, "ATS3=%u\n", _param_radio_id.get());
				usleep(200000);

			} else {
				/* reset to factory defaults */
				fprintf(fs, "AT&F\n");
				usleep(200000);
			}

			/* write config */
			fprintf(fs, "AT&W");
			usleep(200000);

			/* reboot */
			fprintf(fs, "ATZ");
			usleep(200000);

			// XXX NuttX suffers from a bug where
			// fclose() also closes the fd, not just
			// the file stream. Since this is a one-time
			// config thing, we leave the file struct
			// allocated.
#ifndef __PX4_NUTTX
			fclose(fs);
#endif

		} else {
			PX4_WARN("open fd %d failed", _uart_fd);
		}

		/* reset param and save */
		_param_radio_id.set(0);
		_param_radio_id.commit_no_notification();
	}
}

int Mavlink::start_helper(int argc, char *argv[])
{
	/* create the instance in task context */
	Mavlink *instance = new Mavlink();

	int res;

	if (!instance) {

		/* out of memory */
		res = -ENOMEM;
		PX4_ERR("OUT OF MEM");

	} else {
		/* this will actually only return once MAVLink exits */
		res = instance->task_main(argc, argv);
		instance->_task_running = false;

	}

	return res;
}

int
Mavlink::start(int argc, char *argv[])
{
	MavlinkULog::initialize();
	MavlinkCommandSender::initialize();

	// Wait for the instance count to go up one
	// before returning to the shell
	int ic = Mavlink::instance_count();

	if (ic == Mavlink::MAVLINK_MAX_INSTANCES) {
		PX4_ERR("Maximum MAVLink instance count of %d reached.",
			(int)Mavlink::MAVLINK_MAX_INSTANCES);
		return 1;
	}

	// Instantiate thread
	char buf[24];
	sprintf(buf, "mavlink_if%d", ic);

	// This is where the control flow splits
	// between the starting task and the spawned
	// task - start_helper() only returns
	// when the started task exits.
	px4_task_spawn_cmd(buf,
			   SCHED_DEFAULT,
			   SCHED_PRIORITY_DEFAULT,
			   2650 + MAVLINK_NET_ADDED_STACK,
			   (px4_main_t)&Mavlink::start_helper,
			   (char *const *)argv);

	// Ensure that this shell command
	// does not return before the instance
	// is fully initialized. As this is also
	// the only path to create a new instance,
	// this is effectively a lock on concurrent
	// instance starting. XXX do a real lock.

	// Sleep 500 us between each attempt
	const unsigned sleeptime = 500;

	// Wait 100 ms max for the startup.
	const unsigned limit = 100 * 1000 / sleeptime;

	unsigned count = 0;

	while (ic == Mavlink::instance_count() && count < limit) {
		::usleep(sleeptime);
		count++;
	}

	if (ic == Mavlink::instance_count()) {
		return PX4_ERROR;

	} else {
		return PX4_OK;
	}
}

void
Mavlink::display_status()
{
	if (_tstatus.heartbeat_time > 0) {
		printf("\tGCS heartbeat:\t%llu us ago\n", (unsigned long long)hrt_elapsed_time(&_tstatus.heartbeat_time));
	}

	printf("\tmavlink chan: #%u\n", _channel);

	if (_tstatus.timestamp > 0) {

		printf("\ttype:\t\t");

		switch (_tstatus.type) {
		case telemetry_status_s::TELEMETRY_STATUS_RADIO_TYPE_3DR_RADIO:
			printf("3DR RADIO\n");
			printf("\t  rssi:\t\t%d\n", _rstatus.rssi);
			printf("\t  remote rssi:\t%u\n", _rstatus.remote_rssi);
			printf("\t  txbuf:\t%u\n", _rstatus.txbuf);
			printf("\t  noise:\t%d\n", _rstatus.noise);
			printf("\t  remote noise:\t%u\n", _rstatus.remote_noise);
			printf("\t  rx errors:\t%u\n", _rstatus.rxerrors);
			printf("\t  fixed:\t%u\n", _rstatus.fix);
			break;

		case telemetry_status_s::TELEMETRY_STATUS_RADIO_TYPE_USB:
			printf("USB CDC\n");
			break;

		default:
			printf("GENERIC LINK OR RADIO\n");
			break;
		}

	} else {
		printf("\tno radio status.\n");
	}

	printf("\tflow control: %s\n", _flow_control_mode ? "ON" : "OFF");
	printf("\trates:\n");
	printf("\t  tx: %.3f kB/s\n", (double)_tstatus.rate_tx);
	printf("\t  txerr: %.3f kB/s\n", (double)_tstatus.rate_txerr);
	printf("\t  tx rate mult: %.3f\n", (double)_rate_mult);
	printf("\t  tx rate max: %i B/s\n", _datarate);
	printf("\t  rx: %.3f kB/s\n", (double)_tstatus.rate_rx);

	if (_mavlink_ulog) {
		printf("\tULog rate: %.1f%% of max %.1f%%\n", (double)_mavlink_ulog->current_data_rate() * 100.,
		       (double)_mavlink_ulog->maximum_data_rate() * 100.);
	}

	printf("\tFTP enabled: %s, TX enabled: %s\n",
	       _ftp_on ? "YES" : "NO",
	       _transmitting_enabled ? "YES" : "NO");
	printf("\tmode: %s\n", mavlink_mode_str(_mode));
	printf("\tMAVLink version: %i\n", _protocol_version);

	printf("\ttransport protocol: ");

	switch (_protocol) {
	case UDP:
		printf("UDP (%i, remote port: %i)\n", _network_port, _remote_port);
#ifdef __PX4_POSIX

		if (get_client_source_initialized()) {
			printf("\tpartner IP: %s\n", inet_ntoa(get_client_source_address().sin_addr));
		}

#endif
		break;

	case TCP:
		printf("TCP\n");
		break;

	case SERIAL:
		printf("serial (%s @%i)\n", _device_name, _baudrate);
		break;
	}

	if (_ping_stats.last_ping_time > 0) {
		printf("\tping statistics:\n");
		printf("\t  last: %0.2f ms\n", (double)_ping_stats.last_rtt);
		printf("\t  mean: %0.2f ms\n", (double)_ping_stats.mean_rtt);
		printf("\t  max: %0.2f ms\n", (double)_ping_stats.max_rtt);
		printf("\t  min: %0.2f ms\n", (double)_ping_stats.min_rtt);
		printf("\t  dropped packets: %u\n", _ping_stats.dropped_packets);
	}
}

void
Mavlink::display_status_streams()
{
	printf("\t%-20s%-16s %s\n", "Name", "Rate Config (current) [Hz]", "Message Size (if active) [B]");

	const float rate_mult = _rate_mult;
	MavlinkStream *stream;
	LL_FOREACH(_streams, stream) {
		const int interval = stream->get_interval();
		const unsigned size = stream->get_size();
		char rate_str[20];

		if (interval < 0) {
			strcpy(rate_str, "unlimited");

		} else {
			float rate = 1000000.0f / (float)interval;
			// Note that the actual current rate can be lower if the associated uORB topic updates at a
			// lower rate.
			float rate_current = stream->const_rate() ? rate : rate * rate_mult;
			snprintf(rate_str, sizeof(rate_str), "%6.2f (%.3f)", (double)rate, (double)rate_current);
		}

		printf("\t%-30s%-16s", stream->get_name(), rate_str);

		if (size > 0) {
			printf(" %3i\n", size);

		} else {
			printf("\n");
		}
	}
}

int
Mavlink::stream_command(int argc, char *argv[])
{
	const char *device_name = DEFAULT_DEVICE_NAME;
	float rate = -1.0f;
	const char *stream_name = nullptr;
	unsigned short network_port = 0;
	char *eptr;
	int temp_int_arg;
	bool provided_device = false;
	bool provided_network_port = false;
	/*
	 * Called via main with original argv
	 *   mavlink start
	 *
	 *  Remove 2
	 */
	argc -= 2;
	argv += 2;

	/* don't exit from getopt loop to leave getopt global variables in consistent state,
	 * set error flag instead */
	bool err_flag = false;

	int i = 0;

	while (i < argc) {

		if (0 == strcmp(argv[i], "-r") && i < argc - 1) {
			rate = strtod(argv[i + 1], nullptr);

			if (rate < 0.0f) {
				err_flag = true;
			}

			i++;

		} else if (0 == strcmp(argv[i], "-d") && i < argc - 1) {
			provided_device = true;
			device_name = argv[i + 1];
			i++;

		} else if (0 == strcmp(argv[i], "-s") && i < argc - 1) {
			stream_name = argv[i + 1];
			i++;

		} else if (0 == strcmp(argv[i], "-u") && i < argc - 1) {
			provided_network_port = true;
			temp_int_arg = strtoul(argv[i + 1], &eptr, 10);

			if (*eptr == '\0') {
				network_port = temp_int_arg;

			} else {
				err_flag = true;
			}

			i++;

		} else {
			err_flag = true;
		}

		i++;
	}

	if (!err_flag && stream_name != nullptr) {

		Mavlink *inst = nullptr;

		if (provided_device && !provided_network_port) {
			inst = get_instance_for_device(device_name);

		} else if (provided_network_port && !provided_device) {
			inst = get_instance_for_network_port(network_port);

		} else if (provided_device && provided_network_port) {
			PX4_WARN("please provide either a device name or a network port");
			return 1;
		}

		if (rate < 0.f) {
			rate = -2.f; // use default rate
		}

		if (inst != nullptr) {
			inst->configure_stream_threadsafe(stream_name, rate);

		} else {

			// If the link is not running we should complain, but not fall over
			// because this is so easy to get wrong and not fatal. Warning is sufficient.
			if (provided_device) {
				PX4_WARN("mavlink for device %s is not running", device_name);

			} else {
				PX4_WARN("mavlink for network on port %hu is not running", network_port);
			}

			return 1;
		}

	} else {
		usage();
		return 1;
	}

	return OK;
}

void
Mavlink::set_boot_complete()
{
	_boot_complete = true;

#if defined(CONFIG_NET) || defined(__PX4_POSIX)
	Mavlink *inst;
	LL_FOREACH(::_mavlink_instances, inst) {
		if ((inst->get_mode() != MAVLINK_MODE_ONBOARD) &&
		    (!inst->broadcast_enabled()) &&
		    ((inst->get_protocol() == UDP) || (inst->get_protocol() == TCP))) {
			PX4_INFO("MAVLink only on localhost (set param MAV_BROADCAST = 1 to enable network)");
		}
	}
#endif

}

static void usage()
{

	PRINT_MODULE_DESCRIPTION(
		R"DESCR_STR(
### Description
This module implements the MAVLink protocol, which can be used on a Serial link or UDP network connection.
It communicates with the system via uORB: some messages are directly handled in the module (eg. mission
protocol), others are published via uORB (eg. vehicle_command).

Streams are used to send periodic messages with a specific rate, such as the vehicle attitude.
When starting the mavlink instance, a mode can be specified, which defines the set of enabled streams with their rates.
For a running instance, streams can be configured via `mavlink stream` command.

There can be multiple independent instances of the module, each connected to one serial device or network port.

### Implementation
The implementation uses 2 threads, a sending and a receiving thread. The sender runs at a fixed rate and dynamically
reduces the rates of the streams if the combined bandwidth is higher than the configured rate (`-r`) or the
physical link becomes saturated. This can be checked with `mavlink status`, see if `rate mult` is less than 1.

**Careful**: some of the data is accessed and modified from both threads, so when changing code or extend the
functionality, this needs to be take into account, in order to avoid race conditions and corrupt data.

### Examples
Start mavlink on ttyS1 serial with baudrate 921600 and maximum sending rate of 80kB/s:
$ mavlink start -d /dev/ttyS1 -b 921600 -m onboard -r 80000

Start mavlink on UDP port 14556 and enable the HIGHRES_IMU message with 50Hz:
$ mavlink start -u 14556 -r 1000000
$ mavlink stream -u 14556 -s HIGHRES_IMU -r 50
)DESCR_STR");

	PRINT_MODULE_USAGE_NAME("mavlink", "communication");
	PRINT_MODULE_USAGE_COMMAND_DESCR("start", "Start a new instance");
	PRINT_MODULE_USAGE_PARAM_STRING('d', "/dev/ttyS1", "<file:dev>", "Select Serial Device", true);
	PRINT_MODULE_USAGE_PARAM_INT('b', 57600, 9600, 3000000, "Baudrate (can also be p:<param_name>)", true);
	PRINT_MODULE_USAGE_PARAM_INT('r', 0, 10, 10000000, "Maximum sending data rate in B/s (if 0, use baudrate / 20)", true);
#if defined(CONFIG_NET) || defined(__PX4_POSIX)
	PRINT_MODULE_USAGE_PARAM_INT('u', 14556, 0, 65536, "Select UDP Network Port (local)", true);
	PRINT_MODULE_USAGE_PARAM_INT('o', 14550, 0, 65536, "Select UDP Network Port (remote)", true);
	PRINT_MODULE_USAGE_PARAM_STRING('t', "127.0.0.1", nullptr,
					"Partner IP (broadcasting can be enabled via MAV_BROADCAST param)", true);
#endif
	PRINT_MODULE_USAGE_PARAM_STRING('m', "normal", "custom|camera|onboard|osd|magic|config|iridium|minimal",
					"Mode: sets default streams and rates", true);
	PRINT_MODULE_USAGE_PARAM_STRING('n', nullptr, "<interface_name>", "wifi/ethernet interface name", true);
#if defined(CONFIG_NET_IGMP) && defined(CONFIG_NET_ROUTE)
	PRINT_MODULE_USAGE_PARAM_STRING('c', nullptr, "Multicast address in the range [239.0.0.0,239.255.255.255]", "Multicast address (multicasting can be enabled via MAV_BROADCAST param)", true);
#endif
	PRINT_MODULE_USAGE_PARAM_FLAG('f', "Enable message forwarding to other Mavlink instances", true);
	PRINT_MODULE_USAGE_PARAM_FLAG('w', "Wait to send, until first message received", true);
	PRINT_MODULE_USAGE_PARAM_FLAG('x', "Enable FTP", true);
	PRINT_MODULE_USAGE_PARAM_FLAG('z', "Force flow control always on", true);

	PRINT_MODULE_USAGE_COMMAND_DESCR("stop-all", "Stop all instances");

	PRINT_MODULE_USAGE_COMMAND_DESCR("status", "Print status for all instances");
	PRINT_MODULE_USAGE_ARG("streams", "Print all enabled streams", true);

	PRINT_MODULE_USAGE_COMMAND_DESCR("stream", "Configure the sending rate of a stream for a running instance");
#if defined(CONFIG_NET) || defined(__PX4_POSIX)
	PRINT_MODULE_USAGE_PARAM_INT('u', 0, 0, 65536, "Select Mavlink instance via local Network Port", true);
#endif
	PRINT_MODULE_USAGE_PARAM_STRING('d', nullptr, "<file:dev>", "Select Mavlink instance via Serial Device", true);
	PRINT_MODULE_USAGE_PARAM_STRING('s', nullptr, nullptr, "Mavlink stream to configure", false);
	PRINT_MODULE_USAGE_PARAM_FLOAT('r', -1.f, 0.f, 2000.f, "Rate in Hz (0 = turn off, -1 = set to default)", false);

	PRINT_MODULE_USAGE_COMMAND_DESCR("boot_complete",
					 "Enable sending of messages. (Must be) called as last step in startup script.");

}

int mavlink_main(int argc, char *argv[])
{
	if (argc < 2) {
		usage();
		return 1;
	}

	if (!strcmp(argv[1], "start")) {
		return Mavlink::start(argc, argv);

	} else if (!strcmp(argv[1], "stop")) {
		PX4_WARN("mavlink stop is deprecated, use stop-all instead");
		usage();
		return 1;

	} else if (!strcmp(argv[1], "stop-all")) {
		return Mavlink::destroy_all_instances();

	} else if (!strcmp(argv[1], "status")) {
		bool show_streams_status = argc > 2 && strcmp(argv[2], "streams") == 0;
		return Mavlink::get_status_all_instances(show_streams_status);

	} else if (!strcmp(argv[1], "stream")) {
		return Mavlink::stream_command(argc, argv);

	} else if (!strcmp(argv[1], "boot_complete")) {
		Mavlink::set_boot_complete();
		return 0;

	} else {
		usage();
		return 1;
	}

	return 0;
}<|MERGE_RESOLUTION|>--- conflicted
+++ resolved
@@ -1373,11 +1373,8 @@
 
 MavlinkOrbSubscription *Mavlink::add_orb_subscription(const orb_id_t topic, int instance, bool disable_sharing)
 {
-<<<<<<< HEAD
-	if (!disable_sharing) {
-=======
+	// if (!disable_sharing) {
 	if (topic != ORB_ID(vehicle_command)) {
->>>>>>> 8ee6ae94
 		/* check if already subscribed to this topic */
 		MavlinkOrbSubscription *sub;
 
@@ -2243,10 +2240,10 @@
 
 	}
 
-<<<<<<< HEAD
 	if (configure_streams_to_default() != 0) {
 		PX4_ERR("configure_streams_to_default() failed");
-=======
+	}
+	
 	switch (_mode) {
 	case MAVLINK_MODE_NORMAL:
 		configure_stream("ADSB_VEHICLE");
@@ -2398,7 +2395,6 @@
 
 	default:
 		break;
->>>>>>> 8ee6ae94
 	}
 
 	/* set main loop delay depending on data rate to minimize CPU overhead */
