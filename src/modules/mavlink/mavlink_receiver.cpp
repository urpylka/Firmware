/****************************************************************************
 *
 *   Copyright (c) 2012-2018 PX4 Development Team. All rights reserved.
 *
 * Redistribution and use in source and binary forms, with or without
 * modification, are permitted provided that the following conditions
 * are met:
 *
 * 1. Redistributions of source code must retain the above copyright
 *    notice, this list of conditions and the following disclaimer.
 * 2. Redistributions in binary form must reproduce the above copyright
 *    notice, this list of conditions and the following disclaimer in
 *    the documentation and/or other materials provided with the
 *    distribution.
 * 3. Neither the name PX4 nor the names of its contributors may be
 *    used to endorse or promote products derived from this software
 *    without specific prior written permission.
 *
 * THIS SOFTWARE IS PROVIDED BY THE COPYRIGHT HOLDERS AND CONTRIBUTORS
 * "AS IS" AND ANY EXPRESS OR IMPLIED WARRANTIES, INCLUDING, BUT NOT
 * LIMITED TO, THE IMPLIED WARRANTIES OF MERCHANTABILITY AND FITNESS
 * FOR A PARTICULAR PURPOSE ARE DISCLAIMED. IN NO EVENT SHALL THE
 * COPYRIGHT OWNER OR CONTRIBUTORS BE LIABLE FOR ANY DIRECT, INDIRECT,
 * INCIDENTAL, SPECIAL, EXEMPLARY, OR CONSEQUENTIAL DAMAGES (INCLUDING,
 * BUT NOT LIMITED TO, PROCUREMENT OF SUBSTITUTE GOODS OR SERVICES; LOSS
 * OF USE, DATA, OR PROFITS; OR BUSINESS INTERRUPTION) HOWEVER CAUSED
 * AND ON ANY THEORY OF LIABILITY, WHETHER IN CONTRACT, STRICT
 * LIABILITY, OR TORT (INCLUDING NEGLIGENCE OR OTHERWISE) ARISING IN
 * ANY WAY OUT OF THE USE OF THIS SOFTWARE, EVEN IF ADVISED OF THE
 * POSSIBILITY OF SUCH DAMAGE.
 *
 ****************************************************************************/

/**
 * @file mavlink_receiver.cpp
 * MAVLink protocol message receive and dispatch
 *
 * @author Lorenz Meier <lorenz@px4.io>
 * @author Anton Babushkin <anton@px4.io>
 * @author Thomas Gubler <thomas@px4.io>
 */

/* XXX trim includes */
#include <px4_config.h>
#include <px4_time.h>
#include <px4_tasks.h>
#include <px4_defines.h>
#include <px4_posix.h>
#include <unistd.h>
#include <pthread.h>
#include <stdio.h>
#include <math.h>
#include <stdbool.h>
#include <fcntl.h>
#include <string.h>
#include <drivers/drv_hrt.h>
#include <drivers/drv_accel.h>
#include <drivers/drv_gyro.h>
#include <drivers/drv_mag.h>
#include <drivers/drv_baro.h>
#include <drivers/drv_range_finder.h>
#include <drivers/drv_rc_input.h>
#include <drivers/drv_tone_alarm.h>
#include <time.h>
#include <float.h>
#include <unistd.h>
#ifndef __PX4_POSIX
#include <termios.h>
#endif

#ifdef CONFIG_NET
#include <net/if.h>
#include <arpa/inet.h>
#include <netinet/in.h>
#endif

#include <errno.h>
#include <stdlib.h>
#include <poll.h>

#include <sys/stat.h>
#ifdef __PX4_DARWIN
#include <sys/param.h>
#include <sys/mount.h>
#else
#include <sys/statfs.h>
#endif

#include <airspeed/airspeed.h>
#include <ecl/geo/geo.h>
#include <mathlib/mathlib.h>
#include <conversion/rotation.h>
#include <parameters/param.h>
#include <systemlib/mavlink_log.h>
#include <systemlib/err.h>

#include <commander/px4_custom_mode.h>

#include <uORB/topics/radio_status.h>
#include <uORB/topics/vehicle_command_ack.h>

#include "mavlink_bridge_header.h"
#include "mavlink_receiver.h"
#include "mavlink_main.h"
#include "mavlink_command_sender.h"

#ifdef CONFIG_NET
#define MAVLINK_RECEIVER_NET_ADDED_STACK 1360
#else
#define MAVLINK_RECEIVER_NET_ADDED_STACK 0
#endif

using matrix::wrap_2pi;

MavlinkReceiver::MavlinkReceiver(Mavlink *parent) :
	_mavlink(parent),
	_mission_manager(parent),
	_parameters_manager(parent),
	_mavlink_ftp(parent),
	_mavlink_log_handler(parent),
	_mavlink_timesync(parent),
	_status{},
	_hil_local_pos{},
	_hil_land_detector{},
	_control_mode{},
	_global_pos_pub(nullptr),
	_local_pos_pub(nullptr),
	_attitude_pub(nullptr),
	_gps_pub(nullptr),
	_gyro_pub(nullptr),
	_accel_pub(nullptr),
	_mag_pub(nullptr),
	_baro_pub(nullptr),
	_airspeed_pub(nullptr),
	_battery_pub(nullptr),
	_cmd_pub(nullptr),
	_flow_pub(nullptr),
	_hil_distance_sensor_pub(nullptr),
	_flow_distance_sensor_pub(nullptr),
	_distance_sensor_pub(nullptr),
	_offboard_control_mode_pub(nullptr),
	_actuator_controls_pubs{nullptr, nullptr, nullptr, nullptr},
	_att_sp_pub(nullptr),
	_rates_sp_pub(nullptr),
	_pos_sp_triplet_pub(nullptr),
	_mocap_odometry_pub(nullptr),
	_visual_odometry_pub(nullptr),
	_radio_status_pub(nullptr),
	_ping_pub(nullptr),
	_rc_pub(nullptr),
	_manual_pub(nullptr),
	_obstacle_distance_pub(nullptr),
	_trajectory_waypoint_pub(nullptr),
	_land_detector_pub(nullptr),
	_follow_target_pub(nullptr),
	_landing_target_pose_pub(nullptr),
	_transponder_report_pub(nullptr),
	_collision_report_pub(nullptr),
	_debug_key_value_pub(nullptr),
	_debug_value_pub(nullptr),
	_debug_vect_pub(nullptr),
	_debug_array_pub(nullptr),
	_gps_inject_data_pub(nullptr),
	_command_ack_pub(nullptr),
	_charging_station_state_pub(nullptr),
	_external_vehicle_position_pub(nullptr),
	_control_mode_sub(orb_subscribe(ORB_ID(vehicle_control_mode))),
	_actuator_armed_sub(orb_subscribe(ORB_ID(actuator_armed))),
	_vehicle_attitude_sub(orb_subscribe(ORB_ID(vehicle_attitude))),
	_global_ref_timestamp(0),
	_hil_frames(0),
	_old_timestamp(0),
	_hil_local_proj_inited(0),
	_hil_local_alt0(0.0f),
	_hil_local_proj_ref{},
	_offboard_control_mode{},
	_orb_class_instance(-1),
	_mom_switch_pos{},
	_mom_switch_state(0),
	_p_bat_emergen_thr(param_find("BAT_EMERGEN_THR")),
	_p_bat_crit_thr(param_find("BAT_CRIT_THR")),
	_p_bat_low_thr(param_find("BAT_LOW_THR")),
	_p_flow_rot(param_find("SENS_FLOW_ROT")),
	_p_flow_maxr(param_find("SENS_FLOW_MAXR")),
	_p_flow_minhgt(param_find("SENS_FLOW_MINHGT")),
	_p_flow_maxhgt(param_find("SENS_FLOW_MAXHGT"))
{
	/* Make the attitude quaternion valid */
	_att.q[0] = 1.0f;
}

MavlinkReceiver::~MavlinkReceiver()
{
	orb_unsubscribe(_control_mode_sub);
	orb_unsubscribe(_actuator_armed_sub);
	orb_unsubscribe(_vehicle_attitude_sub);
}

void MavlinkReceiver::acknowledge(uint8_t sysid, uint8_t compid, uint16_t command, uint8_t result)
{
	vehicle_command_ack_s command_ack = {};
	command_ack.timestamp = hrt_absolute_time();
	command_ack.command = command;
	command_ack.result = result;
	command_ack.target_system = sysid;
	command_ack.target_component = compid;

	if (_command_ack_pub == nullptr) {
		_command_ack_pub = orb_advertise_queue(ORB_ID(vehicle_command_ack), &command_ack,
						       vehicle_command_ack_s::ORB_QUEUE_LENGTH);

	} else {
		orb_publish(ORB_ID(vehicle_command_ack), _command_ack_pub, &command_ack);
	}
}

void
MavlinkReceiver::handle_message(mavlink_message_t *msg)
{
	switch (msg->msgid) {
	case MAVLINK_MSG_ID_COMMAND_LONG:
		handle_message_command_long(msg);
		break;

	case MAVLINK_MSG_ID_COMMAND_INT:
		handle_message_command_int(msg);
		break;

	case MAVLINK_MSG_ID_COMMAND_ACK:
		handle_message_command_ack(msg);
		break;

	case MAVLINK_MSG_ID_OPTICAL_FLOW_RAD:
		handle_message_optical_flow_rad(msg);
		break;

	case MAVLINK_MSG_ID_PING:
		handle_message_ping(msg);
		break;

	case MAVLINK_MSG_ID_SET_MODE:
		handle_message_set_mode(msg);
		break;

	case MAVLINK_MSG_ID_ATT_POS_MOCAP:
		handle_message_att_pos_mocap(msg);
		break;

	case MAVLINK_MSG_ID_SET_POSITION_TARGET_LOCAL_NED:
		handle_message_set_position_target_local_ned(msg);
		break;

	case MAVLINK_MSG_ID_SET_ATTITUDE_TARGET:
		handle_message_set_attitude_target(msg);
		break;

	case MAVLINK_MSG_ID_SET_ACTUATOR_CONTROL_TARGET:
		handle_message_set_actuator_control_target(msg);
		break;

	case MAVLINK_MSG_ID_VISION_POSITION_ESTIMATE:
		handle_message_vision_position_estimate(msg);
		break;

	case MAVLINK_MSG_ID_ODOMETRY:
		handle_message_odometry(msg);
		break;

	case MAVLINK_MSG_ID_GPS_GLOBAL_ORIGIN:
		handle_message_gps_global_origin(msg);
		break;

	case MAVLINK_MSG_ID_RADIO_STATUS:
		handle_message_radio_status(msg);
		break;

	case MAVLINK_MSG_ID_MANUAL_CONTROL:
		handle_message_manual_control(msg);
		break;

	case MAVLINK_MSG_ID_RC_CHANNELS_OVERRIDE:
		handle_message_rc_channels_override(msg);
		break;

	case MAVLINK_MSG_ID_HEARTBEAT:
		handle_message_heartbeat(msg);
		break;

	case MAVLINK_MSG_ID_DISTANCE_SENSOR:
		handle_message_distance_sensor(msg);
		break;

	case MAVLINK_MSG_ID_FOLLOW_TARGET:
		handle_message_follow_target(msg);
		break;

	case MAVLINK_MSG_ID_LANDING_TARGET:
		handle_message_landing_target(msg);
		break;

	case MAVLINK_MSG_ID_ADSB_VEHICLE:
		handle_message_adsb_vehicle(msg);
		break;

	case MAVLINK_MSG_ID_COLLISION:
		handle_message_collision(msg);
		break;

	case MAVLINK_MSG_ID_GPS_RTCM_DATA:
		handle_message_gps_rtcm_data(msg);
		break;

	case MAVLINK_MSG_ID_BATTERY_STATUS:
		handle_message_battery_status(msg);
		break;

	case MAVLINK_MSG_ID_SERIAL_CONTROL:
		handle_message_serial_control(msg);
		break;

	case MAVLINK_MSG_ID_LOGGING_ACK:
		handle_message_logging_ack(msg);
		break;

	case MAVLINK_MSG_ID_PLAY_TUNE:
		handle_message_play_tune(msg);
		break;

	case MAVLINK_MSG_ID_OBSTACLE_DISTANCE:
		handle_message_obstacle_distance(msg);
		break;

	case MAVLINK_MSG_ID_TRAJECTORY_REPRESENTATION_WAYPOINTS:
		handle_message_trajectory_representation_waypoints(msg);
		break;

	case MAVLINK_MSG_ID_NAMED_VALUE_FLOAT:
		handle_message_named_value_float(msg);
		break;

	case MAVLINK_MSG_ID_DEBUG:
		handle_message_debug(msg);
		break;

	case MAVLINK_MSG_ID_DEBUG_VECT:
		handle_message_debug_vect(msg);
		break;

<<<<<<< HEAD
	case MAVLINK_MSG_ID_DEBUG_FLOAT_ARRAY:
		handle_message_debug_float_array(msg);
=======
	case MAVLINK_MSG_ID_GLOBAL_POSITION_INT:
		handle_message_global_position_int(msg);
>>>>>>> 8ee6ae94
		break;

	default:
		break;
	}

	/*
	 * Only decode hil messages in HIL mode.
	 *
	 * The HIL mode is enabled by the HIL bit flag
	 * in the system mode. Either send a set mode
	 * COMMAND_LONG message or a SET_MODE message
	 *
	 * Accept HIL GPS messages if use_hil_gps flag is true.
	 * This allows to provide fake gps measurements to the system.
	 */
	if (_mavlink->get_hil_enabled()) {
		switch (msg->msgid) {
		case MAVLINK_MSG_ID_HIL_SENSOR:
			handle_message_hil_sensor(msg);
			break;

		case MAVLINK_MSG_ID_HIL_STATE_QUATERNION:
			handle_message_hil_state_quaternion(msg);
			break;

		case MAVLINK_MSG_ID_HIL_OPTICAL_FLOW:
			handle_message_hil_optical_flow(msg);
			break;

		default:
			break;
		}
	}


	if (_mavlink->get_hil_enabled() || (_mavlink->get_use_hil_gps() && msg->sysid == mavlink_system.sysid)) {
		switch (msg->msgid) {
		case MAVLINK_MSG_ID_HIL_GPS:
			handle_message_hil_gps(msg);
			break;

		default:
			break;
		}

	}

	/* If we've received a valid message, mark the flag indicating so.
	   This is used in the '-w' command-line flag. */
	_mavlink->set_has_received_messages(true);
}

bool
MavlinkReceiver::evaluate_target_ok(int command, int target_system, int target_component)
{
	/* evaluate if this system should accept this command */
	bool target_ok = false;

	switch (command) {

	case MAV_CMD_REQUEST_AUTOPILOT_CAPABILITIES:
	case MAV_CMD_REQUEST_PROTOCOL_VERSION:
		/* broadcast and ignore component */
		target_ok = (target_system == 0) || (target_system == mavlink_system.sysid);
		break;

	default:
		target_ok = (target_system == mavlink_system.sysid) && ((target_component == mavlink_system.compid)
				|| (target_component == MAV_COMP_ID_ALL));
		break;
	}

	return target_ok;
}

void
MavlinkReceiver::send_flight_information()
{
	mavlink_flight_information_t flight_info{};

	param_t param_flight_uuid = param_find("COM_FLIGHT_UUID");

	if (param_flight_uuid != PARAM_INVALID) {
		int32_t flight_uuid;
		param_get(param_flight_uuid, &flight_uuid);
		flight_info.flight_uuid = (uint64_t)flight_uuid;
	}

	actuator_armed_s actuator_armed;
	int ret = orb_copy(ORB_ID(actuator_armed), _actuator_armed_sub, &actuator_armed);

	if (ret == 0 && actuator_armed.timestamp != 0) {
		flight_info.arming_time_utc = flight_info.takeoff_time_utc = actuator_armed.armed_time_ms;
	}

	flight_info.time_boot_ms = hrt_absolute_time() / 1000;
	mavlink_msg_flight_information_send_struct(_mavlink->get_channel(), &flight_info);
}

void
MavlinkReceiver::send_storage_information(int storage_id)
{
	mavlink_storage_information_t storage_info{};
	const char *microsd_dir = PX4_STORAGEDIR;

	if (storage_id == 0 || storage_id == 1) { // request is for all or the first storage
		storage_info.storage_id = 1;

		struct statfs statfs_buf;
		uint64_t total_bytes = 0;
		uint64_t avail_bytes = 0;

		if (statfs(microsd_dir, &statfs_buf) == 0) {
			total_bytes = (uint64_t)statfs_buf.f_blocks * statfs_buf.f_bsize;
			avail_bytes = (uint64_t)statfs_buf.f_bavail * statfs_buf.f_bsize;
		}

		if (total_bytes == 0) { // on NuttX we get 0 total bytes if no SD card is inserted
			storage_info.storage_count = 0;
			storage_info.status = 0; // not available

		} else {
			storage_info.storage_count = 1;
			storage_info.status = 2; // available & formatted
			storage_info.total_capacity = total_bytes / 1024. / 1024.;
			storage_info.available_capacity = avail_bytes / 1024. / 1024.;
			storage_info.used_capacity = (total_bytes - avail_bytes) / 1024. / 1024.;
		}

	} else {
		// only one storage supported
		storage_info.storage_id = storage_id;
		storage_info.storage_count = 1;
	}

	storage_info.time_boot_ms = hrt_absolute_time() / 1000;
	mavlink_msg_storage_information_send_struct(_mavlink->get_channel(), &storage_info);
}

void
MavlinkReceiver::handle_message_command_long(mavlink_message_t *msg)
{
	/* command */
	mavlink_command_long_t cmd_mavlink;
	mavlink_msg_command_long_decode(msg, &cmd_mavlink);

	vehicle_command_s vcmd = {};
	vcmd.timestamp = hrt_absolute_time();

	/* Copy the content of mavlink_command_long_t cmd_mavlink into command_t cmd */
	vcmd.param1 = cmd_mavlink.param1;
	vcmd.param2 = cmd_mavlink.param2;
	vcmd.param3 = cmd_mavlink.param3;
	vcmd.param4 = cmd_mavlink.param4;
	vcmd.param5 = (double)cmd_mavlink.param5;
	vcmd.param6 = (double)cmd_mavlink.param6;
	vcmd.param7 = cmd_mavlink.param7;
	vcmd.command = cmd_mavlink.command;
	vcmd.target_system = cmd_mavlink.target_system;
	vcmd.target_component = cmd_mavlink.target_component;
	vcmd.source_system = msg->sysid;
	vcmd.source_component = msg->compid;
	vcmd.confirmation = cmd_mavlink.confirmation;
	vcmd.from_external = true;

	handle_message_command_both(msg, cmd_mavlink, vcmd);
}

void
MavlinkReceiver::handle_message_command_int(mavlink_message_t *msg)
{
	/* command */
	mavlink_command_int_t cmd_mavlink;
	mavlink_msg_command_int_decode(msg, &cmd_mavlink);

	vehicle_command_s vcmd = {};
	vcmd.timestamp = hrt_absolute_time();

	/* Copy the content of mavlink_command_int_t cmd_mavlink into command_t cmd */
	vcmd.param1 = cmd_mavlink.param1;
	vcmd.param2 = cmd_mavlink.param2;
	vcmd.param3 = cmd_mavlink.param3;
	vcmd.param4 = cmd_mavlink.param4;
	vcmd.param5 = ((double)cmd_mavlink.x) / 1e7;
	vcmd.param6 = ((double)cmd_mavlink.y) / 1e7;
	vcmd.param7 = cmd_mavlink.z;
	vcmd.command = cmd_mavlink.command;
	vcmd.target_system = cmd_mavlink.target_system;
	vcmd.target_component = cmd_mavlink.target_component;
	vcmd.source_system = msg->sysid;
	vcmd.source_component = msg->compid;
	vcmd.confirmation = false;
	vcmd.from_external = true;

	handle_message_command_both(msg, cmd_mavlink, vcmd);
}

template <class T>
void MavlinkReceiver::handle_message_command_both(mavlink_message_t *msg, const T &cmd_mavlink,
		const vehicle_command_s &vehicle_command)
{
	bool target_ok = evaluate_target_ok(cmd_mavlink.command, cmd_mavlink.target_system, cmd_mavlink.target_component);

	bool send_ack = true;
	uint8_t result = vehicle_command_ack_s::VEHICLE_RESULT_ACCEPTED;

	if (!target_ok) {
		acknowledge(msg->sysid, msg->compid, cmd_mavlink.command, vehicle_command_ack_s::VEHICLE_RESULT_FAILED);
		return;
	}

	if (cmd_mavlink.command == MAV_CMD_REQUEST_AUTOPILOT_CAPABILITIES) {
		/* send autopilot version message */
		_mavlink->send_autopilot_capabilites();

	} else if (cmd_mavlink.command == MAV_CMD_REQUEST_PROTOCOL_VERSION) {
		/* send protocol version message */
		_mavlink->send_protocol_version();

	} else if (cmd_mavlink.command == MAV_CMD_GET_HOME_POSITION) {
		_mavlink->configure_stream_threadsafe("HOME_POSITION", 0.5f);

	} else if (cmd_mavlink.command == MAV_CMD_SET_MESSAGE_INTERVAL) {
		if (set_message_interval((int)(cmd_mavlink.param1 + 0.5f), cmd_mavlink.param2, cmd_mavlink.param3)) {
			result = vehicle_command_ack_s::VEHICLE_RESULT_FAILED;
		}

	} else if (cmd_mavlink.command == MAV_CMD_GET_MESSAGE_INTERVAL) {
		get_message_interval((int)cmd_mavlink.param1);
                
	} else if (cmd_mavlink.command == 2500) {
		mavlink_log_info(&_mavlink_log_pub, "Video start command received");
		vehicle_command_s vcmd = {};
		vcmd.timestamp = hrt_absolute_time();
		vcmd.param2 = 1.0;
		vcmd.command = 2500;//vehicle_command_s::VEHICLE_CMD_VIDEO_START_CAPTURE;
		orb_advertise_queue(ORB_ID(vehicle_command), &vcmd, vehicle_command_s::ORB_QUEUE_LENGTH);
		
	} else if (cmd_mavlink.command == 2501) {
		mavlink_log_info(&_mavlink_log_pub, "Video stop command received");
		vehicle_command_s vcmd = {};
		vcmd.timestamp = hrt_absolute_time();
		vcmd.command = 2501;//vehicle_command_s::VEHICLE_CMD_VIDEO_START_CAPTURE;
		orb_advertise_queue(ORB_ID(vehicle_command), &vcmd, vehicle_command_s::ORB_QUEUE_LENGTH);

	} else if (cmd_mavlink.command == MAV_CMD_DO_CONTROL_VIDEO) {
		mavlink_log_info(&_mavlink_log_pub, "MAV_CMD_DO_CONTROL_VIDEO command received");
		vehicle_command_s vcmd = {};
		vcmd.timestamp = hrt_absolute_time();
		vcmd.command = MAV_CMD_DO_CONTROL_VIDEO;
		vcmd.param1 = vehicle_command.param1;
		vcmd.param2 = vehicle_command.param2;
		vcmd.param3 = vehicle_command.param3;
		vcmd.param4 = vehicle_command.param4;
		vcmd.param5 = vehicle_command.param5;
		vcmd.param6 = vehicle_command.param6;
		vcmd.param7 = vehicle_command.param7;
		orb_advertise_queue(ORB_ID(vehicle_command), &vcmd, vehicle_command_s::ORB_QUEUE_LENGTH);

	} else if (cmd_mavlink.command == MAV_CMD_DO_DIGICAM_CONFIGURE) {
		mavlink_log_info(&_mavlink_log_pub, "MAV_CMD_DO_DIGICAM_CONFIGURE command received");
		vehicle_command_s vcmd = {};
		vcmd.timestamp = hrt_absolute_time();
		vcmd.command = MAV_CMD_DO_DIGICAM_CONFIGURE;
		vcmd.param1 = vehicle_command.param1;
		vcmd.param2 = vehicle_command.param2;
		vcmd.param3 = vehicle_command.param3;
		vcmd.param4 = vehicle_command.param4;
		vcmd.param5 = vehicle_command.param5;
		vcmd.param6 = vehicle_command.param6;
		vcmd.param7 = vehicle_command.param7;
		orb_advertise_queue(ORB_ID(vehicle_command), &vcmd, vehicle_command_s::ORB_QUEUE_LENGTH);
		
	} else if (cmd_mavlink.command == MAV_CMD_REQUEST_FLIGHT_INFORMATION) {
		send_flight_information();

	} else if (cmd_mavlink.command == MAV_CMD_REQUEST_STORAGE_INFORMATION) {
		if ((int)(cmd_mavlink.param2 + 0.5f) == 1) {
			send_storage_information(cmd_mavlink.param1 + 0.5f);
		}

	} else {

		send_ack = false;

		if (msg->sysid == mavlink_system.sysid && msg->compid == mavlink_system.compid) {
			PX4_WARN("ignoring CMD with same SYS/COMP (%d/%d) ID", mavlink_system.sysid, mavlink_system.compid);
			return;
		}

		if (cmd_mavlink.command == MAV_CMD_LOGGING_START) {
			// check that we have enough bandwidth available: this is given by the configured logger topics
			// and rates. The 5000 is somewhat arbitrary, but makes sure that we cannot enable log streaming
			// on a radio link
			if (_mavlink->get_data_rate() < 5000) {
				send_ack = true;
				result = vehicle_command_ack_s::VEHICLE_RESULT_DENIED;
				_mavlink->send_statustext_critical("Not enough bandwidth to enable log streaming");

			} else {
				// we already instanciate the streaming object, because at this point we know on which
				// mavlink channel streaming was requested. But in fact it's possible that the logger is
				// not even running. The main mavlink thread takes care of this by waiting for an ack
				// from the logger.
				_mavlink->try_start_ulog_streaming(msg->sysid, msg->compid);
			}

		} else if (cmd_mavlink.command == MAV_CMD_LOGGING_STOP) {
			_mavlink->request_stop_ulog_streaming();
		}

		if (!send_ack) {
			if (_cmd_pub == nullptr) {
				_cmd_pub = orb_advertise_queue(ORB_ID(vehicle_command), &vehicle_command, vehicle_command_s::ORB_QUEUE_LENGTH);

			} else {
				orb_publish(ORB_ID(vehicle_command), _cmd_pub, &vehicle_command);
			}
		}
	}

	if (send_ack) {
		acknowledge(msg->sysid, msg->compid, cmd_mavlink.command, result);
	}
}

void
MavlinkReceiver::handle_message_command_ack(mavlink_message_t *msg)
{
	mavlink_command_ack_t ack;
	mavlink_msg_command_ack_decode(msg, &ack);

	MavlinkCommandSender::instance().handle_mavlink_command_ack(ack, msg->sysid, msg->compid);

<<<<<<< HEAD
	vehicle_command_ack_s command_ack = {};
	command_ack.timestamp = hrt_absolute_time();
	command_ack.result_param2 = ack.result_param2;
	command_ack.command = ack.command;
	command_ack.result = ack.result;
	command_ack.from_external = true;
	command_ack.result_param1 = ack.progress;
	command_ack.target_system = ack.target_system;
	command_ack.target_component = ack.target_component;
=======
	vehicle_command_ack_s command_ack = {
		.timestamp = hrt_absolute_time(),
		.result_param2 = ack.result_param2,
		.command = ack.command,
		.result = ack.result,
		.from_external = true,
		.result_param1 = ack.progress,
		.target_system = ack.target_system,
		.target_component = ack.target_component,
		.source_system = msg->sysid,
		.source_component = msg->compid
	};
>>>>>>> 8ee6ae94

	if (_command_ack_pub == nullptr) {
		_command_ack_pub = orb_advertise_queue(ORB_ID(vehicle_command_ack), &command_ack,
						       vehicle_command_ack_s::ORB_QUEUE_LENGTH);

	} else {
		orb_publish(ORB_ID(vehicle_command_ack), _command_ack_pub, &command_ack);
	}

	// TODO: move it to the same place that sent the command
	if (ack.result != MAV_RESULT_ACCEPTED && ack.result != MAV_RESULT_IN_PROGRESS) {
		if (msg->compid == MAV_COMP_ID_CAMERA) {
			PX4_WARN("Got unsuccessful result %d from camera", ack.result);
		}
	}
}

void
MavlinkReceiver::handle_message_optical_flow_rad(mavlink_message_t *msg)
{
	/* optical flow */
	mavlink_optical_flow_rad_t flow;
	mavlink_msg_optical_flow_rad_decode(msg, &flow);

	/* read flow sensor parameters */
	int32_t flow_rot_int;
	param_get(_p_flow_rot, &flow_rot_int);
	const enum Rotation flow_rot = (Rotation)flow_rot_int;

	struct optical_flow_s f = {};

	f.timestamp = _mavlink_timesync.sync_stamp(flow.time_usec);
	f.integration_timespan = flow.integration_time_us;
	f.pixel_flow_x_integral = flow.integrated_x;
	f.pixel_flow_y_integral = flow.integrated_y;
	f.gyro_x_rate_integral = flow.integrated_xgyro;
	f.gyro_y_rate_integral = flow.integrated_ygyro;
	f.gyro_z_rate_integral = flow.integrated_zgyro;
	f.time_since_last_sonar_update = flow.time_delta_distance_us;
	f.ground_distance_m = flow.distance;
	f.quality = flow.quality;
	f.sensor_id = flow.sensor_id;
	f.gyro_temperature = flow.temperature;
	param_get(_p_flow_maxr, &f.max_flow_rate);
	param_get(_p_flow_minhgt, &f.min_ground_distance);
	param_get(_p_flow_maxhgt, &f.max_ground_distance);

	/* rotate measurements according to parameter */
	float zeroval = 0.0f;
	rotate_3f(flow_rot, f.pixel_flow_x_integral, f.pixel_flow_y_integral, zeroval);
	rotate_3f(flow_rot, f.gyro_x_rate_integral, f.gyro_y_rate_integral, f.gyro_z_rate_integral);

	if (_flow_pub == nullptr) {
		_flow_pub = orb_advertise(ORB_ID(optical_flow), &f);

	} else {
		orb_publish(ORB_ID(optical_flow), _flow_pub, &f);
	}

	/* Use distance value for distance sensor topic */
	struct distance_sensor_s d = {};

	if (flow.distance > 0.0f) { // negative values signal invalid data
		d.timestamp = _mavlink_timesync.sync_stamp(flow.integration_time_us * 1000); /* ms to us */
		d.min_distance = 0.3f;
		d.max_distance = 5.0f;
		d.current_distance = flow.distance; /* both are in m */
		d.type = 1;
		d.id = distance_sensor_s::MAV_DISTANCE_SENSOR_ULTRASOUND;
		d.orientation = distance_sensor_s::ROTATION_DOWNWARD_FACING;
		d.covariance = 0.0;

		if (_flow_distance_sensor_pub == nullptr) {
			_flow_distance_sensor_pub = orb_advertise_multi(ORB_ID(distance_sensor), &d,
						    &_orb_class_instance, ORB_PRIO_HIGH);

		} else {
			orb_publish(ORB_ID(distance_sensor), _flow_distance_sensor_pub, &d);
		}
	}
}

void
MavlinkReceiver::handle_message_hil_optical_flow(mavlink_message_t *msg)
{
	/* optical flow */
	mavlink_hil_optical_flow_t flow;
	mavlink_msg_hil_optical_flow_decode(msg, &flow);

	struct optical_flow_s f;
	memset(&f, 0, sizeof(f));

	f.timestamp = hrt_absolute_time(); // XXX we rely on the system time for now and not flow.time_usec;
	f.integration_timespan = flow.integration_time_us;
	f.pixel_flow_x_integral = flow.integrated_x;
	f.pixel_flow_y_integral = flow.integrated_y;
	f.gyro_x_rate_integral = flow.integrated_xgyro;
	f.gyro_y_rate_integral = flow.integrated_ygyro;
	f.gyro_z_rate_integral = flow.integrated_zgyro;
	f.time_since_last_sonar_update = flow.time_delta_distance_us;
	f.ground_distance_m = flow.distance;
	f.quality = flow.quality;
	f.sensor_id = flow.sensor_id;
	f.gyro_temperature = flow.temperature;

	if (_flow_pub == nullptr) {
		_flow_pub = orb_advertise(ORB_ID(optical_flow), &f);

	} else {
		orb_publish(ORB_ID(optical_flow), _flow_pub, &f);
	}

	/* Use distance value for distance sensor topic */
	struct distance_sensor_s d;
	memset(&d, 0, sizeof(d));

	d.timestamp = hrt_absolute_time();
	d.min_distance = 0.3f;
	d.max_distance = 5.0f;
	d.current_distance = flow.distance; /* both are in m */
	d.type = distance_sensor_s::MAV_DISTANCE_SENSOR_LASER;
	d.id = 0;
	d.orientation = distance_sensor_s::ROTATION_DOWNWARD_FACING;
	d.covariance = 0.0;

	if (_hil_distance_sensor_pub == nullptr) {
		_hil_distance_sensor_pub = orb_advertise_multi(ORB_ID(distance_sensor), &d,
					   &_orb_class_instance, ORB_PRIO_HIGH);

	} else {
		orb_publish(ORB_ID(distance_sensor), _hil_distance_sensor_pub, &d);
	}
}

void
MavlinkReceiver::handle_message_set_mode(mavlink_message_t *msg)
{
	mavlink_set_mode_t new_mode;
	mavlink_msg_set_mode_decode(msg, &new_mode);

	union px4_custom_mode custom_mode;
	custom_mode.data = new_mode.custom_mode;

	vehicle_command_s vcmd = {};
	vcmd.timestamp = hrt_absolute_time();

	/* copy the content of mavlink_command_long_t cmd_mavlink into command_t cmd */
	vcmd.param1 = (float)new_mode.base_mode;
	vcmd.param2 = (float)custom_mode.main_mode;
	vcmd.param3 = (float)custom_mode.sub_mode;

	vcmd.command = vehicle_command_s::VEHICLE_CMD_DO_SET_MODE;
	vcmd.target_system = new_mode.target_system;
	vcmd.target_component = MAV_COMP_ID_ALL;
	vcmd.source_system = msg->sysid;
	vcmd.source_component = msg->compid;
	vcmd.confirmation = true;
	vcmd.from_external = true;

	if (_cmd_pub == nullptr) {
		_cmd_pub = orb_advertise_queue(ORB_ID(vehicle_command), &vcmd, vehicle_command_s::ORB_QUEUE_LENGTH);

	} else {
		orb_publish(ORB_ID(vehicle_command), _cmd_pub, &vcmd);
	}
}

void
MavlinkReceiver::handle_message_distance_sensor(mavlink_message_t *msg)
{
	/* distance sensor */
	mavlink_distance_sensor_t dist_sensor;
	mavlink_msg_distance_sensor_decode(msg, &dist_sensor);

	struct distance_sensor_s d;
	memset(&d, 0, sizeof(d));

	d.timestamp = dist_sensor.time_boot_ms * 1000; /* ms to us */
	d.min_distance = float(dist_sensor.min_distance) * 1e-2f; /* cm to m */
	d.max_distance = float(dist_sensor.max_distance) * 1e-2f; /* cm to m */
	d.current_distance = float(dist_sensor.current_distance) * 1e-2f; /* cm to m */
	d.type = dist_sensor.type;
	d.id = 	MAV_DISTANCE_SENSOR_LASER;
	d.orientation = dist_sensor.orientation;
	d.covariance = dist_sensor.covariance;

	/// TODO Add sensor rotation according to MAV_SENSOR_ORIENTATION enum

	if (_distance_sensor_pub == nullptr) {
		_distance_sensor_pub = orb_advertise_multi(ORB_ID(distance_sensor), &d,
				       &_orb_class_instance, ORB_PRIO_HIGH);

	} else {
		orb_publish(ORB_ID(distance_sensor), _distance_sensor_pub, &d);
	}
}

void
MavlinkReceiver::handle_message_att_pos_mocap(mavlink_message_t *msg)
{
	mavlink_att_pos_mocap_t mocap;
	mavlink_msg_att_pos_mocap_decode(msg, &mocap);

	struct vehicle_odometry_s mocap_odom = {};

	mocap_odom.timestamp = _mavlink_timesync.sync_stamp(mocap.time_usec);
	mocap_odom.x = mocap.x;
	mocap_odom.y = mocap.y;
	mocap_odom.z = mocap.z;
	mocap_odom.q[0] = mocap.q[0];
	mocap_odom.q[1] = mocap.q[1];
	mocap_odom.q[2] = mocap.q[2];
	mocap_odom.q[3] = mocap.q[3];

	const size_t URT_SIZE = sizeof(mocap_odom.pose_covariance) / sizeof(mocap_odom.pose_covariance[0]);
	static_assert(URT_SIZE == (sizeof(mocap.covariance) / sizeof(mocap.covariance[0])),
		      "Odometry Pose Covariance matrix URT array size mismatch");

	for (size_t i = 0; i < URT_SIZE; i++) {
		mocap_odom.pose_covariance[i] = mocap.covariance[i];
	}

	mocap_odom.vx = NAN;
	mocap_odom.vy = NAN;
	mocap_odom.vz = NAN;
	mocap_odom.rollspeed = NAN;
	mocap_odom.pitchspeed = NAN;
	mocap_odom.yawspeed = NAN;
	mocap_odom.velocity_covariance[0] = NAN;

	int instance_id = 0;

	orb_publish_auto(ORB_ID(vehicle_mocap_odometry), &_mocap_odometry_pub, &mocap_odom, &instance_id, ORB_PRIO_HIGH);
}

void
MavlinkReceiver::handle_message_set_position_target_local_ned(mavlink_message_t *msg)
{
	mavlink_set_position_target_local_ned_t set_position_target_local_ned;
	mavlink_msg_set_position_target_local_ned_decode(msg, &set_position_target_local_ned);

	struct offboard_control_mode_s offboard_control_mode = {};

	bool values_finite =
		PX4_ISFINITE(set_position_target_local_ned.x) &&
		PX4_ISFINITE(set_position_target_local_ned.y) &&
		PX4_ISFINITE(set_position_target_local_ned.z) &&
		PX4_ISFINITE(set_position_target_local_ned.vx) &&
		PX4_ISFINITE(set_position_target_local_ned.vy) &&
		PX4_ISFINITE(set_position_target_local_ned.vz) &&
		PX4_ISFINITE(set_position_target_local_ned.afx) &&
		PX4_ISFINITE(set_position_target_local_ned.afy) &&
		PX4_ISFINITE(set_position_target_local_ned.afz) &&
		PX4_ISFINITE(set_position_target_local_ned.yaw);

	/* Only accept messages which are intended for this system */
	if ((mavlink_system.sysid == set_position_target_local_ned.target_system ||
	     set_position_target_local_ned.target_system == 0) &&
	    (mavlink_system.compid == set_position_target_local_ned.target_component ||
	     set_position_target_local_ned.target_component == 0) &&
	    values_finite) {

		/* convert mavlink type (local, NED) to uORB offboard control struct */
		offboard_control_mode.ignore_position = (bool)(set_position_target_local_ned.type_mask & 0x7);
		offboard_control_mode.ignore_alt_hold = (bool)(set_position_target_local_ned.type_mask & 0x4);
		offboard_control_mode.ignore_velocity = (bool)(set_position_target_local_ned.type_mask & 0x38);
		offboard_control_mode.ignore_acceleration_force = (bool)(set_position_target_local_ned.type_mask & 0x1C0);
		bool is_force_sp = (bool)(set_position_target_local_ned.type_mask & (1 << 9));
		/* yaw ignore flag mapps to ignore_attitude */
		offboard_control_mode.ignore_attitude = (bool)(set_position_target_local_ned.type_mask & 0x400);
		/* yawrate ignore flag mapps to ignore_bodyrate */
		offboard_control_mode.ignore_bodyrate = (bool)(set_position_target_local_ned.type_mask & 0x800);


		bool is_takeoff_sp = (bool)(set_position_target_local_ned.type_mask & 0x1000);
		bool is_land_sp = (bool)(set_position_target_local_ned.type_mask & 0x2000);
		bool is_loiter_sp = (bool)(set_position_target_local_ned.type_mask & 0x3000);
		bool is_idle_sp = (bool)(set_position_target_local_ned.type_mask & 0x4000);

		offboard_control_mode.timestamp = hrt_absolute_time();

		if (_offboard_control_mode_pub == nullptr) {
			_offboard_control_mode_pub = orb_advertise(ORB_ID(offboard_control_mode), &offboard_control_mode);

		} else {
			orb_publish(ORB_ID(offboard_control_mode), _offboard_control_mode_pub, &offboard_control_mode);
		}

		/* If we are in offboard control mode and offboard control loop through is enabled
		 * also publish the setpoint topic which is read by the controller */
		if (_mavlink->get_forward_externalsp()) {
			bool updated;
			orb_check(_control_mode_sub, &updated);

			if (updated) {
				orb_copy(ORB_ID(vehicle_control_mode), _control_mode_sub, &_control_mode);
			}

			if (_control_mode.flag_control_offboard_enabled) {
				if (is_force_sp && offboard_control_mode.ignore_position &&
				    offboard_control_mode.ignore_velocity) {

					PX4_WARN("force setpoint not supported");

				} else {
					/* It's not a pure force setpoint: publish to setpoint triplet  topic */
					struct position_setpoint_triplet_s pos_sp_triplet = {};
					pos_sp_triplet.timestamp = hrt_absolute_time();
					pos_sp_triplet.previous.valid = false;
					pos_sp_triplet.next.valid = false;
					pos_sp_triplet.current.valid = true;

					/* Order of statements matters. Takeoff can override loiter.
					 * See https://github.com/mavlink/mavlink/pull/670 for a broader conversation. */
					if (is_loiter_sp) {
						pos_sp_triplet.current.type = position_setpoint_s::SETPOINT_TYPE_LOITER;

					} else if (is_takeoff_sp) {
						pos_sp_triplet.current.type = position_setpoint_s::SETPOINT_TYPE_TAKEOFF;

					} else if (is_land_sp) {
						pos_sp_triplet.current.type = position_setpoint_s::SETPOINT_TYPE_LAND;

					} else if (is_idle_sp) {
						pos_sp_triplet.current.type = position_setpoint_s::SETPOINT_TYPE_IDLE;

					} else {
						pos_sp_triplet.current.type = position_setpoint_s::SETPOINT_TYPE_POSITION;
					}

					/* set the local pos values */
					if (!offboard_control_mode.ignore_position) {
						pos_sp_triplet.current.position_valid = true;
						pos_sp_triplet.current.x = set_position_target_local_ned.x;
						pos_sp_triplet.current.y = set_position_target_local_ned.y;
						pos_sp_triplet.current.z = set_position_target_local_ned.z;

					} else {
						pos_sp_triplet.current.position_valid = false;
					}

					/* set the local vel values */
					if (!offboard_control_mode.ignore_velocity) {
						pos_sp_triplet.current.velocity_valid = true;
						pos_sp_triplet.current.vx = set_position_target_local_ned.vx;
						pos_sp_triplet.current.vy = set_position_target_local_ned.vy;
						pos_sp_triplet.current.vz = set_position_target_local_ned.vz;

						pos_sp_triplet.current.velocity_frame =
							set_position_target_local_ned.coordinate_frame;

					} else {
						pos_sp_triplet.current.velocity_valid = false;
					}

					if (!offboard_control_mode.ignore_alt_hold) {
						pos_sp_triplet.current.alt_valid = true;
						pos_sp_triplet.current.z = set_position_target_local_ned.z;

					} else {
						pos_sp_triplet.current.alt_valid = false;
					}

					/* set the local acceleration values if the setpoint type is 'local pos' and none
					 * of the accelerations fields is set to 'ignore' */
					if (!offboard_control_mode.ignore_acceleration_force) {
						pos_sp_triplet.current.acceleration_valid = true;
						pos_sp_triplet.current.a_x = set_position_target_local_ned.afx;
						pos_sp_triplet.current.a_y = set_position_target_local_ned.afy;
						pos_sp_triplet.current.a_z = set_position_target_local_ned.afz;
						pos_sp_triplet.current.acceleration_is_force =
							is_force_sp;

					} else {
						pos_sp_triplet.current.acceleration_valid = false;
					}

					/* set the yaw sp value */
					if (!offboard_control_mode.ignore_attitude) {
						pos_sp_triplet.current.yaw_valid = true;
						pos_sp_triplet.current.yaw = set_position_target_local_ned.yaw;

					} else {
						pos_sp_triplet.current.yaw_valid = false;
					}

					/* set the yawrate sp value */
					if (!offboard_control_mode.ignore_bodyrate) {
						pos_sp_triplet.current.yawspeed_valid = true;
						pos_sp_triplet.current.yawspeed = set_position_target_local_ned.yaw_rate;

					} else {
						pos_sp_triplet.current.yawspeed_valid = false;
					}

					//XXX handle global pos setpoints (different MAV frames)

					if (_pos_sp_triplet_pub == nullptr) {
						_pos_sp_triplet_pub = orb_advertise(ORB_ID(position_setpoint_triplet),
										    &pos_sp_triplet);

					} else {
						orb_publish(ORB_ID(position_setpoint_triplet), _pos_sp_triplet_pub,
							    &pos_sp_triplet);
					}

				}

			}

		}
	}
}

void
MavlinkReceiver::handle_message_set_actuator_control_target(mavlink_message_t *msg)
{
	mavlink_set_actuator_control_target_t set_actuator_control_target;
	mavlink_msg_set_actuator_control_target_decode(msg, &set_actuator_control_target);

	struct offboard_control_mode_s offboard_control_mode = {};

	struct actuator_controls_s actuator_controls = {};

	bool values_finite =
		PX4_ISFINITE(set_actuator_control_target.controls[0]) &&
		PX4_ISFINITE(set_actuator_control_target.controls[1]) &&
		PX4_ISFINITE(set_actuator_control_target.controls[2]) &&
		PX4_ISFINITE(set_actuator_control_target.controls[3]) &&
		PX4_ISFINITE(set_actuator_control_target.controls[4]) &&
		PX4_ISFINITE(set_actuator_control_target.controls[5]) &&
		PX4_ISFINITE(set_actuator_control_target.controls[6]) &&
		PX4_ISFINITE(set_actuator_control_target.controls[7]);

	if ((mavlink_system.sysid == set_actuator_control_target.target_system ||
	     set_actuator_control_target.target_system == 0) &&
	    (mavlink_system.compid == set_actuator_control_target.target_component ||
	     set_actuator_control_target.target_component == 0) &&
	    values_finite) {

		/* ignore all since we are setting raw actuators here */
		offboard_control_mode.ignore_thrust             = true;
		offboard_control_mode.ignore_attitude           = true;
		offboard_control_mode.ignore_bodyrate           = true;
		offboard_control_mode.ignore_position           = true;
		offboard_control_mode.ignore_velocity           = true;
		offboard_control_mode.ignore_acceleration_force = true;

		offboard_control_mode.timestamp = hrt_absolute_time();

		if (_offboard_control_mode_pub == nullptr) {
			_offboard_control_mode_pub = orb_advertise(ORB_ID(offboard_control_mode), &offboard_control_mode);

		} else {
			orb_publish(ORB_ID(offboard_control_mode), _offboard_control_mode_pub, &offboard_control_mode);
		}


		/* If we are in offboard control mode, publish the actuator controls */
		bool updated;
		orb_check(_control_mode_sub, &updated);

		if (updated) {
			orb_copy(ORB_ID(vehicle_control_mode), _control_mode_sub, &_control_mode);
		}

		if (_control_mode.flag_control_offboard_enabled) {

			actuator_controls.timestamp = hrt_absolute_time();

			/* Set duty cycles for the servos in the actuator_controls message */
			for (size_t i = 0; i < 8; i++) {
				actuator_controls.control[i] = set_actuator_control_target.controls[i];
			}

			switch (set_actuator_control_target.group_mlx) {
			case 0:
				if (_actuator_controls_pubs[0] == nullptr) {
					_actuator_controls_pubs[0] = orb_advertise(ORB_ID(actuator_controls_0), &actuator_controls);

				} else {
					orb_publish(ORB_ID(actuator_controls_0), _actuator_controls_pubs[0], &actuator_controls);
				}

				break;

			case 1:
				if (_actuator_controls_pubs[1] == nullptr) {
					_actuator_controls_pubs[1] = orb_advertise(ORB_ID(actuator_controls_1), &actuator_controls);

				} else {
					orb_publish(ORB_ID(actuator_controls_1), _actuator_controls_pubs[1], &actuator_controls);
				}

				break;

			case 2:
				if (_actuator_controls_pubs[2] == nullptr) {
					_actuator_controls_pubs[2] = orb_advertise(ORB_ID(actuator_controls_2), &actuator_controls);

				} else {
					orb_publish(ORB_ID(actuator_controls_2), _actuator_controls_pubs[2], &actuator_controls);
				}

				break;

			case 3:
				if (_actuator_controls_pubs[3] == nullptr) {
					_actuator_controls_pubs[3] = orb_advertise(ORB_ID(actuator_controls_3), &actuator_controls);

				} else {
					orb_publish(ORB_ID(actuator_controls_3), _actuator_controls_pubs[3], &actuator_controls);
				}

				break;

			default:
				break;
			}
		}
	}

}

void
MavlinkReceiver::handle_message_gps_global_origin(mavlink_message_t *msg)
{
	mavlink_gps_global_origin_t origin;
	mavlink_msg_gps_global_origin_decode(msg, &origin);

	if (!globallocalconverter_initialized()) {
		/* Set reference point conversion of local coordiantes <--> global coordinates */
		globallocalconverter_init((double)origin.latitude * 1.0e-7, (double)origin.longitude * 1.0e-7,
					  (float)origin.altitude * 1.0e-3f, hrt_absolute_time());
		_global_ref_timestamp = hrt_absolute_time();

	}
}

void
MavlinkReceiver::handle_message_vision_position_estimate(mavlink_message_t *msg)
{
	mavlink_vision_position_estimate_t ev;
	mavlink_msg_vision_position_estimate_decode(msg, &ev);

	struct vehicle_odometry_s visual_odom = {};

	visual_odom.timestamp = _mavlink_timesync.sync_stamp(ev.usec);
	visual_odom.x = ev.x;
	visual_odom.y = ev.y;
	visual_odom.z = ev.z;
	matrix::Quatf q(matrix::Eulerf(ev.roll, ev.pitch, ev.yaw));
	q.copyTo(visual_odom.q);

	// TODO:
	// - add a MAV_FRAME_*_OTHER to the Mavlink MAV_FRAME enum IOT define
	// a frame of reference which is not aligned with NED or ENU
	// - add usage on the estimator side
	visual_odom.local_frame = visual_odom.LOCAL_FRAME_NED;

	const size_t URT_SIZE = sizeof(visual_odom.pose_covariance) / sizeof(visual_odom.pose_covariance[0]);
	static_assert(URT_SIZE == (sizeof(ev.covariance) / sizeof(ev.covariance[0])),
		      "Odometry Pose Covariance matrix URT array size mismatch");

	for (size_t i = 0; i < URT_SIZE; i++) {
		visual_odom.pose_covariance[i] = ev.covariance[i];
	}

	visual_odom.vx = NAN;
	visual_odom.vy = NAN;
	visual_odom.vz = NAN;
	visual_odom.rollspeed = NAN;
	visual_odom.pitchspeed = NAN;
	visual_odom.yawspeed = NAN;
	visual_odom.velocity_covariance[0] = NAN;

	int instance_id = 0;
	orb_publish_auto(ORB_ID(vehicle_visual_odometry), &_visual_odometry_pub, &visual_odom, &instance_id, ORB_PRIO_HIGH);
}

void
MavlinkReceiver::handle_message_odometry(mavlink_message_t *msg)
{
	mavlink_odometry_t odom;
	mavlink_msg_odometry_decode(msg, &odom);

	struct vehicle_odometry_s odometry = {};

	/* Dcm rotation matrix from body frame to local NED frame */
	matrix::Dcmf Rbl;

	odometry.timestamp = _mavlink_timesync.sync_stamp(odom.time_usec);
	/* The position is in the local NED frame */
	odometry.x = odom.x;
	odometry.y = odom.y;
	odometry.z = odom.z;
	/* The quaternion of the ODOMETRY msg represents a rotation from NED
	 * earth/local frame to XYZ body frame */
	matrix::Quatf q(odom.q);
	q.copyTo(odometry.q);

	// TODO:
	// - add a MAV_FRAME_*_OTHER to the Mavlink MAV_FRAME enum IOT define
	// a frame of reference which is not aligned with NED or ENU
	// - add usage on the estimator side
	odometry.local_frame = odometry.LOCAL_FRAME_NED;

	const size_t POS_URT_SIZE = sizeof(odometry.pose_covariance) / sizeof(odometry.pose_covariance[0]);
	const size_t VEL_URT_SIZE = sizeof(odometry.velocity_covariance) / sizeof(odometry.velocity_covariance[0]);
	static_assert(POS_URT_SIZE == (sizeof(odom.pose_covariance) / sizeof(odom.pose_covariance[0])),
		      "Odometry Pose Covariance matrix URT array size mismatch");
	static_assert(VEL_URT_SIZE == (sizeof(odom.twist_covariance) / sizeof(odom.twist_covariance[0])),
		      "Odometry Velocity Covariance matrix URT array size mismatch");

	// create a method to simplify covariance copy
	for (size_t i = 0; i < POS_URT_SIZE; i++) {
		odometry.pose_covariance[i] = odom.pose_covariance[i];
	}

	bool updated;
	orb_check(_vehicle_attitude_sub, &updated);

	if (odom.child_frame_id == MAV_FRAME_BODY_FRD) { /* WRT to estimated vehicle body-fixed frame */
		/* get quaternion from the msg quaternion itself and build DCM matrix from it */
		Rbl = matrix::Dcmf(matrix::Quatf(odometry.q)).I();

		/* the linear velocities needs to be transformed to the local NED frame */\
		matrix::Vector3<float> linvel_local(Rbl * matrix::Vector3<float>(odom.vx, odom.vy, odom.vz));
		odometry.vx = linvel_local(0);
		odometry.vy = linvel_local(1);
		odometry.vz = linvel_local(2);

		odometry.rollspeed = odom.rollspeed;
		odometry.pitchspeed = odom.pitchspeed;
		odometry.yawspeed = odom.yawspeed;

		//TODO: Apply rotation matrix to transform from body-fixed NED to earth-fixed NED frame
		for (size_t i = 0; i < VEL_URT_SIZE; i++) {
			odometry.velocity_covariance[i] = odom.twist_covariance[i];
		}

	} else if (odom.child_frame_id == MAV_FRAME_BODY_NED) { /* WRT to vehicle body-NED frame */
		if (updated) {
			orb_copy(ORB_ID(vehicle_attitude), _vehicle_attitude_sub, &_att);

			/* get quaternion from vehicle_attitude quaternion and build DCM matrix from it */
			Rbl = matrix::Dcmf(matrix::Quatf(_att.q)).I();

			/* the linear velocities needs to be transformed to the local NED frame */
			matrix::Vector3<float> linvel_local(Rbl * matrix::Vector3<float>(odom.vx, odom.vy, odom.vz));
			odometry.vx = linvel_local(0);
			odometry.vy = linvel_local(1);
			odometry.vz = linvel_local(2);

			odometry.rollspeed = odom.rollspeed;
			odometry.pitchspeed = odom.pitchspeed;
			odometry.yawspeed = odom.yawspeed;

			//TODO: Apply rotation matrix to transform from body-fixed to earth-fixed NED frame
			for (size_t i = 0; i < VEL_URT_SIZE; i++) {
				odometry.velocity_covariance[i] = odom.twist_covariance[i];
			}

		}

	} else if (odom.child_frame_id == MAV_FRAME_VISION_NED || /* WRT to vehicle local NED frame */
		   odom.child_frame_id == MAV_FRAME_MOCAP_NED) {
		if (updated) {
			orb_copy(ORB_ID(vehicle_attitude), _vehicle_attitude_sub, &_att);

			/* get quaternion from vehicle_attitude quaternion and build DCM matrix from it */
			matrix::Dcmf Rlb = matrix::Quatf(_att.q);

			odometry.vx = odom.vx;
			odometry.vy = odom.vy;
			odometry.vz = odom.vz;

			/* the angular rates need to be transformed to the body frame */
			matrix::Vector3<float> angvel_local(Rlb * matrix::Vector3<float>(odom.rollspeed, odom.pitchspeed, odom.yawspeed));
			odometry.rollspeed = angvel_local(0);
			odometry.pitchspeed = angvel_local(1);
			odometry.yawspeed = angvel_local(2);

			//TODO: Apply rotation matrix to transform from earth-fixed to body-fixed NED frame
			for (size_t i = 0; i < VEL_URT_SIZE; i++) {
				odometry.velocity_covariance[i] = odom.twist_covariance[i];
			}

		}

	} else {
		PX4_ERR("Body frame %u not supported. Unable to publish velocity", odom.child_frame_id);
	}

	int instance_id = 0;

	if (odom.frame_id == MAV_FRAME_VISION_NED) {
		orb_publish_auto(ORB_ID(vehicle_visual_odometry), &_visual_odometry_pub, &odometry, &instance_id, ORB_PRIO_HIGH);

	} else if (odom.frame_id == MAV_FRAME_MOCAP_NED) {
		orb_publish_auto(ORB_ID(vehicle_mocap_odometry), &_mocap_odometry_pub, &odometry, &instance_id, ORB_PRIO_HIGH);

	} else {
		PX4_ERR("Local frame %u not supported. Unable to publish pose and velocity", odom.frame_id);
	}
}

void
MavlinkReceiver::handle_message_set_attitude_target(mavlink_message_t *msg)
{
	mavlink_set_attitude_target_t set_attitude_target;
	mavlink_msg_set_attitude_target_decode(msg, &set_attitude_target);

	bool values_finite =
		PX4_ISFINITE(set_attitude_target.q[0]) &&
		PX4_ISFINITE(set_attitude_target.q[1]) &&
		PX4_ISFINITE(set_attitude_target.q[2]) &&
		PX4_ISFINITE(set_attitude_target.q[3]) &&
		PX4_ISFINITE(set_attitude_target.thrust) &&
		PX4_ISFINITE(set_attitude_target.body_roll_rate) &&
		PX4_ISFINITE(set_attitude_target.body_pitch_rate) &&
		PX4_ISFINITE(set_attitude_target.body_yaw_rate);

	/* Only accept messages which are intended for this system */
	if ((mavlink_system.sysid == set_attitude_target.target_system ||
	     set_attitude_target.target_system == 0) &&
	    (mavlink_system.compid == set_attitude_target.target_component ||
	     set_attitude_target.target_component == 0) &&
	    values_finite) {

		/* set correct ignore flags for thrust field: copy from mavlink message */
		_offboard_control_mode.ignore_thrust = (bool)(set_attitude_target.type_mask & (1 << 6));

		/*
		 * The tricky part in parsing this message is that the offboard sender *can* set attitude and thrust
		 * using different messages. Eg.: First send set_attitude_target containing the attitude and ignore
		 * bits set for everything else and then send set_attitude_target containing the thrust and ignore bits
		 * set for everything else.
		 */

		/*
		 * if attitude or body rate have been used (not ignored) previously and this message only sends
		 * throttle and has the ignore bits set for attitude and rates don't change the flags for attitude and
		 * body rates to keep the controllers running
		 */
		bool ignore_bodyrate_msg = (bool)(set_attitude_target.type_mask & 0x7);
		bool ignore_attitude_msg = (bool)(set_attitude_target.type_mask & (1 << 7));

		if (ignore_bodyrate_msg && ignore_attitude_msg && !_offboard_control_mode.ignore_thrust) {
			/* Message want's us to ignore everything except thrust: only ignore if previously ignored */
			_offboard_control_mode.ignore_bodyrate = ignore_bodyrate_msg && _offboard_control_mode.ignore_bodyrate;
			_offboard_control_mode.ignore_attitude = ignore_attitude_msg && _offboard_control_mode.ignore_attitude;

		} else {
			_offboard_control_mode.ignore_bodyrate = ignore_bodyrate_msg;
			_offboard_control_mode.ignore_attitude = ignore_attitude_msg;
		}

		_offboard_control_mode.ignore_position = true;
		_offboard_control_mode.ignore_velocity = true;
		_offboard_control_mode.ignore_acceleration_force = true;

		_offboard_control_mode.timestamp = hrt_absolute_time();

		if (_offboard_control_mode_pub == nullptr) {
			_offboard_control_mode_pub = orb_advertise(ORB_ID(offboard_control_mode), &_offboard_control_mode);

		} else {
			orb_publish(ORB_ID(offboard_control_mode), _offboard_control_mode_pub, &_offboard_control_mode);
		}

		/* If we are in offboard control mode and offboard control loop through is enabled
		 * also publish the setpoint topic which is read by the controller */
		if (_mavlink->get_forward_externalsp()) {
			bool updated;
			orb_check(_control_mode_sub, &updated);

			if (updated) {
				orb_copy(ORB_ID(vehicle_control_mode), _control_mode_sub, &_control_mode);
			}

			if (_control_mode.flag_control_offboard_enabled) {

				/* Publish attitude setpoint if attitude and thrust ignore bits are not set */
				if (!(_offboard_control_mode.ignore_attitude)) {
					vehicle_attitude_setpoint_s att_sp = {};
					att_sp.timestamp = hrt_absolute_time();

					if (!ignore_attitude_msg) { // only copy att sp if message contained new data
						matrix::Quatf q(set_attitude_target.q);
						q.copyTo(att_sp.q_d);
						att_sp.q_d_valid = true;

						matrix::Eulerf euler{q};
						att_sp.roll_body = euler.phi();
						att_sp.pitch_body = euler.theta();
						att_sp.yaw_body = euler.psi();
						att_sp.yaw_sp_move_rate = 0.0f;
					}

					if (!_offboard_control_mode.ignore_thrust) { // dont't overwrite thrust if it's invalid
						att_sp.thrust = set_attitude_target.thrust;
					}

					if (_att_sp_pub == nullptr) {
						_att_sp_pub = orb_advertise(ORB_ID(vehicle_attitude_setpoint), &att_sp);

					} else {
						orb_publish(ORB_ID(vehicle_attitude_setpoint), _att_sp_pub, &att_sp);
					}
				}

				/* Publish attitude rate setpoint if bodyrate and thrust ignore bits are not set */
				///XXX add support for ignoring individual axes
				if (!(_offboard_control_mode.ignore_bodyrate)) {
					vehicle_rates_setpoint_s rates_sp = {};
					rates_sp.timestamp = hrt_absolute_time();

					if (!ignore_bodyrate_msg) { // only copy att rates sp if message contained new data
						rates_sp.roll = set_attitude_target.body_roll_rate;
						rates_sp.pitch = set_attitude_target.body_pitch_rate;
						rates_sp.yaw = set_attitude_target.body_yaw_rate;
					}

					if (!_offboard_control_mode.ignore_thrust) { // dont't overwrite thrust if it's invalid
						rates_sp.thrust = set_attitude_target.thrust;
					}

					if (_rates_sp_pub == nullptr) {
						_rates_sp_pub = orb_advertise(ORB_ID(vehicle_rates_setpoint), &rates_sp);

					} else {
						orb_publish(ORB_ID(vehicle_rates_setpoint), _rates_sp_pub, &rates_sp);
					}
				}
			}

		}
	}
}

void
MavlinkReceiver::handle_message_radio_status(mavlink_message_t *msg)
{
	/* telemetry status supported only on first ORB_MULTI_MAX_INSTANCES mavlink channels */
	if (_mavlink->get_channel() < (mavlink_channel_t)ORB_MULTI_MAX_INSTANCES) {
		mavlink_radio_status_t rstatus;
		mavlink_msg_radio_status_decode(msg, &rstatus);

		radio_status_s status = {};
		status.timestamp = hrt_absolute_time();
		status.rssi = rstatus.rssi;
		status.remote_rssi = rstatus.remrssi;
		status.txbuf = rstatus.txbuf;
		status.noise = rstatus.noise;
		status.remote_noise = rstatus.remnoise;
		status.rxerrors = rstatus.rxerrors;
		status.fix = rstatus.fixed;

		_mavlink->update_radio_status(status);

		int multi_instance;
		orb_publish_auto(ORB_ID(radio_status), &_radio_status_pub, &status, &multi_instance, ORB_PRIO_HIGH);
	}
}

void
MavlinkReceiver::handle_message_ping(mavlink_message_t *msg)
{
	mavlink_ping_t ping;
	mavlink_msg_ping_decode(msg, &ping);

	if ((ping.target_system == 0) &&
	    (ping.target_component == 0)) {	   // This is a ping request. Return it to the system which requested the ping.

		ping.target_system = msg->sysid;
		ping.target_component = msg->compid;
		mavlink_msg_ping_send_struct(_mavlink->get_channel(), &ping);

	} else if ((ping.target_system == mavlink_system.sysid) &&
		   (ping.target_component ==
		    mavlink_system.compid)) {	// This is a returned ping message from this system. Calculate latency from it.

		const hrt_abstime now = hrt_absolute_time();

		// Calculate round trip time
		float rtt_ms = (now - ping.time_usec) / 1000.0f;

		// Update ping statistics
		struct Mavlink::ping_statistics_s &pstats = _mavlink->get_ping_statistics();

		pstats.last_ping_time = now;

		if (pstats.last_ping_seq == 0 && ping.seq > 0) {
			// This is the first reply we are receiving from an offboard system.
			// We may have been broadcasting pings for some time before it came online,
			// and these do not count as dropped packets.

			// Reset last_ping_seq counter for correct packet drop detection
			pstats.last_ping_seq = ping.seq - 1;
		}

		// We can only count dropped packets after the first message
		if (ping.seq > pstats.last_ping_seq) {
			pstats.dropped_packets += ping.seq - pstats.last_ping_seq - 1;
		}

		pstats.last_ping_seq = ping.seq;
		pstats.last_rtt = rtt_ms;
		pstats.mean_rtt = (rtt_ms + pstats.mean_rtt) / 2.0f;
		pstats.max_rtt = fmaxf(rtt_ms, pstats.max_rtt);
		pstats.min_rtt = pstats.min_rtt > 0.0f ? fminf(rtt_ms, pstats.min_rtt) : rtt_ms;

		/* Ping status is supported only on first ORB_MULTI_MAX_INSTANCES mavlink channels */
		if (_mavlink->get_channel() < (mavlink_channel_t)ORB_MULTI_MAX_INSTANCES) {

			struct ping_s uorb_ping_msg = {};

			uorb_ping_msg.timestamp = now;
			uorb_ping_msg.ping_time = ping.time_usec;
			uorb_ping_msg.ping_sequence = ping.seq;
			uorb_ping_msg.dropped_packets = pstats.dropped_packets;
			uorb_ping_msg.rtt_ms = rtt_ms;
			uorb_ping_msg.system_id = msg->sysid;
			uorb_ping_msg.component_id = msg->compid;

			if (_ping_pub == nullptr) {
				int multi_instance;
				_ping_pub = orb_advertise_multi(ORB_ID(ping), &uorb_ping_msg, &multi_instance, ORB_PRIO_DEFAULT);

			} else {
				orb_publish(ORB_ID(ping), _ping_pub, &uorb_ping_msg);
			}
		}
	}
}

void
MavlinkReceiver::handle_message_battery_status(mavlink_message_t *msg)
{
	// external battery measurements
	mavlink_battery_status_t battery_mavlink;
	mavlink_msg_battery_status_decode(msg, &battery_mavlink);

	battery_status_s battery_status = {};
	battery_status.timestamp = hrt_absolute_time();

	float voltage_sum = 0.0f;
	uint8_t cell_count = 0;

	while (battery_mavlink.voltages[cell_count] < UINT16_MAX && cell_count < 10) {
		voltage_sum += (float)(battery_mavlink.voltages[cell_count]) / 1000.0f;
		cell_count++;
	}

	battery_status.voltage_v = voltage_sum;
	battery_status.voltage_filtered_v  = voltage_sum;
	battery_status.current_a = battery_status.current_filtered_a = (float)(battery_mavlink.current_battery) / 100.0f;
	battery_status.current_filtered_a = battery_status.current_a;
	battery_status.remaining = (float)battery_mavlink.battery_remaining / 100.0f;
	battery_status.discharged_mah = (float)battery_mavlink.current_consumed;
	battery_status.cell_count = cell_count;
	battery_status.connected = true;

	// Get the battery level thresholds.
	float bat_emergen_thr;
	float bat_crit_thr;
	float bat_low_thr;
	param_get(_p_bat_emergen_thr, &bat_emergen_thr);
	param_get(_p_bat_crit_thr, &bat_crit_thr);
	param_get(_p_bat_low_thr, &bat_low_thr);

	// Set the battery warning based on remaining charge.
	//  Note: Smallest values must come first in evaluation.
	if (battery_status.remaining < bat_emergen_thr) {
		battery_status.warning = battery_status_s::BATTERY_WARNING_EMERGENCY;

	} else if (battery_status.remaining < bat_crit_thr) {
		battery_status.warning = battery_status_s::BATTERY_WARNING_CRITICAL;

	} else if (battery_status.remaining < bat_low_thr) {
		battery_status.warning = battery_status_s::BATTERY_WARNING_LOW;
	}

	if (_battery_pub == nullptr) {
		_battery_pub = orb_advertise(ORB_ID(battery_status), &battery_status);

	} else {
		orb_publish(ORB_ID(battery_status), _battery_pub, &battery_status);
	}
}

void
MavlinkReceiver::handle_message_serial_control(mavlink_message_t *msg)
{
	mavlink_serial_control_t serial_control_mavlink;
	mavlink_msg_serial_control_decode(msg, &serial_control_mavlink);

	// we only support shell commands
	if (serial_control_mavlink.device != SERIAL_CONTROL_DEV_SHELL
	    || (serial_control_mavlink.flags & SERIAL_CONTROL_FLAG_REPLY)) {
		return;
	}

	MavlinkShell *shell = _mavlink->get_shell();

	if (shell) {
		// we ignore the timeout, EXCLUSIVE & BLOCKING flags of the SERIAL_CONTROL message
		if (serial_control_mavlink.count > 0) {
			shell->write(serial_control_mavlink.data, serial_control_mavlink.count);
		}

		// if no response requested, assume the shell is no longer used
		if ((serial_control_mavlink.flags & SERIAL_CONTROL_FLAG_RESPOND) == 0) {
			_mavlink->close_shell();
		}
	}
}

void
MavlinkReceiver::handle_message_logging_ack(mavlink_message_t *msg)
{
	mavlink_logging_ack_t logging_ack;
	mavlink_msg_logging_ack_decode(msg, &logging_ack);

	MavlinkULog *ulog_streaming = _mavlink->get_ulog_streaming();

	if (ulog_streaming) {
		ulog_streaming->handle_ack(logging_ack);
	}
}

void
MavlinkReceiver::handle_message_play_tune(mavlink_message_t *msg)
{
	mavlink_play_tune_t play_tune;
	mavlink_msg_play_tune_decode(msg, &play_tune);

	char *tune = play_tune.tune;

	if ((mavlink_system.sysid == play_tune.target_system ||
	     play_tune.target_system == 0) &&
	    (mavlink_system.compid == play_tune.target_component ||
	     play_tune.target_component == 0)) {

		if (*tune == 'M') {
			int fd = px4_open(TONEALARM0_DEVICE_PATH, PX4_F_WRONLY);

			if (fd >= 0) {
				px4_write(fd, tune, strlen(tune) + 1);
				px4_close(fd);
			}
		}
	}
}

void
MavlinkReceiver::handle_message_obstacle_distance(mavlink_message_t *msg)
{
	mavlink_obstacle_distance_t mavlink_obstacle_distance;
	mavlink_msg_obstacle_distance_decode(msg, &mavlink_obstacle_distance);

	obstacle_distance_s obstacle_distance = {};
	obstacle_distance.timestamp = hrt_absolute_time();
	obstacle_distance.sensor_type = mavlink_obstacle_distance.sensor_type;
	memcpy(obstacle_distance.distances, mavlink_obstacle_distance.distances, sizeof(obstacle_distance.distances));
	obstacle_distance.increment = mavlink_obstacle_distance.increment;
	obstacle_distance.min_distance = mavlink_obstacle_distance.min_distance;
	obstacle_distance.max_distance = mavlink_obstacle_distance.max_distance;

	if (_obstacle_distance_pub == nullptr) {
		_obstacle_distance_pub = orb_advertise(ORB_ID(obstacle_distance), &obstacle_distance);

	} else {
		orb_publish(ORB_ID(obstacle_distance), _obstacle_distance_pub, &obstacle_distance);
	}
}

void
MavlinkReceiver::handle_message_trajectory_representation_waypoints(mavlink_message_t *msg)
{
	mavlink_trajectory_representation_waypoints_t trajectory;
	mavlink_msg_trajectory_representation_waypoints_decode(msg, &trajectory);


	struct vehicle_trajectory_waypoint_s trajectory_waypoint = {};

	trajectory_waypoint.timestamp = hrt_absolute_time();
	const int number_valid_points = trajectory.valid_points;

	for (int i = 0; i < vehicle_trajectory_waypoint_s::NUMBER_POINTS; ++i) {
		trajectory_waypoint.waypoints[i].position[0] = trajectory.pos_x[i];
		trajectory_waypoint.waypoints[i].position[1] = trajectory.pos_y[i];
		trajectory_waypoint.waypoints[i].position[2] = trajectory.pos_z[i];

		trajectory_waypoint.waypoints[i].velocity[0] = trajectory.vel_x[i];
		trajectory_waypoint.waypoints[i].velocity[1] = trajectory.vel_y[i];
		trajectory_waypoint.waypoints[i].velocity[2] = trajectory.vel_z[i];

		trajectory_waypoint.waypoints[i].acceleration[0] = trajectory.acc_x[i];
		trajectory_waypoint.waypoints[i].acceleration[1] = trajectory.acc_y[i];
		trajectory_waypoint.waypoints[i].acceleration[2] = trajectory.acc_z[i];

		trajectory_waypoint.waypoints[i].yaw = trajectory.pos_yaw[i];
		trajectory_waypoint.waypoints[i].yaw_speed = trajectory.vel_yaw[i];

	}

	for (int i = 0; i < number_valid_points; ++i) {
		trajectory_waypoint.waypoints[i].point_valid = true;
	}

	for (int i = number_valid_points; i < vehicle_trajectory_waypoint_s::NUMBER_POINTS; ++i) {
		trajectory_waypoint.waypoints[i].point_valid = false;
	}

	if (_trajectory_waypoint_pub == nullptr) {
		_trajectory_waypoint_pub = orb_advertise(ORB_ID(vehicle_trajectory_waypoint), &trajectory_waypoint);

	} else {
		orb_publish(ORB_ID(vehicle_trajectory_waypoint), _trajectory_waypoint_pub, &trajectory_waypoint);
	}

}

switch_pos_t
MavlinkReceiver::decode_switch_pos(uint16_t buttons, unsigned sw)
{
	// This 2-bit method should be used in the future: (buttons >> (sw * 2)) & 3;
	return (buttons & (1 << sw)) ? manual_control_setpoint_s::SWITCH_POS_ON : manual_control_setpoint_s::SWITCH_POS_OFF;
}

int
MavlinkReceiver::decode_switch_pos_n(uint16_t buttons, unsigned sw)
{

	bool on = (buttons & (1 << sw));

	if (sw < MOM_SWITCH_COUNT) {

		bool last_on = (_mom_switch_state & (1 << sw));

		/* first switch is 2-pos, rest is 2 pos */
		unsigned state_count = (sw == 0) ? 3 : 2;

		/* only transition on low state */
		if (!on && (on != last_on)) {

			_mom_switch_pos[sw]++;

			if (_mom_switch_pos[sw] == state_count) {
				_mom_switch_pos[sw] = 0;
			}
		}

		/* state_count - 1 is the number of intervals and 1000 is the range,
		 * with 2 states 0 becomes 0, 1 becomes 1000. With
		 * 3 states 0 becomes 0, 1 becomes 500, 2 becomes 1000,
		 * and so on for more states.
		 */
		return (_mom_switch_pos[sw] * 1000) / (state_count - 1) + 1000;

	} else {
		/* return the current state */
		return on * 1000 + 1000;
	}
}

void
MavlinkReceiver::handle_message_rc_channels_override(mavlink_message_t *msg)
{
	mavlink_rc_channels_override_t man;
	mavlink_msg_rc_channels_override_decode(msg, &man);

	// Check target
	if (man.target_system != 0 && man.target_system != _mavlink->get_system_id()) {
		return;
	}

	// fill uORB message
	struct input_rc_s rc = {};
	// metadata
	rc.timestamp = hrt_absolute_time();
	rc.timestamp_last_signal = rc.timestamp;
	rc.channel_count = 18;
	rc.rssi = RC_INPUT_RSSI_MAX;
	rc.rc_failsafe = false;
	rc.rc_lost = false;
	rc.rc_lost_frame_count = 0;
	rc.rc_total_frame_count = 1;
	rc.rc_ppm_frame_length = 0;
	rc.input_source = input_rc_s::RC_INPUT_SOURCE_MAVLINK;
	// channels
	rc.values[0] = man.chan1_raw;
	rc.values[1] = man.chan2_raw;
	rc.values[2] = man.chan3_raw;
	rc.values[3] = man.chan4_raw;
	rc.values[4] = man.chan5_raw;
	rc.values[5] = man.chan6_raw;
	rc.values[6] = man.chan7_raw;
	rc.values[7] = man.chan8_raw;
	rc.values[8] = man.chan9_raw;
	rc.values[9] = man.chan10_raw;
	rc.values[10] = man.chan11_raw;
	rc.values[11] = man.chan12_raw;
	rc.values[12] = man.chan13_raw;
	rc.values[13] = man.chan14_raw;
	rc.values[14] = man.chan15_raw;
	rc.values[15] = man.chan16_raw;
	rc.values[16] = man.chan17_raw;
	rc.values[17] = man.chan18_raw;

	// publish uORB message
	int instance; // provides the instance ID or the publication
	ORB_PRIO priority = ORB_PRIO_HIGH; // since it is an override, set priority high
	orb_publish_auto(ORB_ID(input_rc), &_rc_pub, &rc, &instance, priority);
}

void
MavlinkReceiver::handle_message_manual_control(mavlink_message_t *msg)
{
	mavlink_manual_control_t man;
	mavlink_msg_manual_control_decode(msg, &man);

	// Check target
	if (man.target != 0 && man.target != _mavlink->get_system_id()) {
		return;
	}

	if (_mavlink->get_manual_input_mode_generation()) {

		struct input_rc_s rc = {};
		rc.timestamp = hrt_absolute_time();
		rc.timestamp_last_signal = rc.timestamp;

		rc.channel_count = 8;
		rc.rc_failsafe = false;
		rc.rc_lost = false;
		rc.rc_lost_frame_count = 0;
		rc.rc_total_frame_count = 1;
		rc.rc_ppm_frame_length = 0;
		rc.input_source = input_rc_s::RC_INPUT_SOURCE_MAVLINK;
		rc.rssi = RC_INPUT_RSSI_MAX;

		/* roll */
		rc.values[0] = man.x / 2 + 1500;
		/* pitch */
		rc.values[1] = man.y / 2 + 1500;
		/* yaw */
		rc.values[2] = man.r / 2 + 1500;
		/* throttle */
		rc.values[3] = fminf(fmaxf(man.z / 0.9f + 800, 1000.0f), 2000.0f);

		/* decode all switches which fit into the channel mask */
		unsigned max_switch = (sizeof(man.buttons) * 8);
		unsigned max_channels = (sizeof(rc.values) / sizeof(rc.values[0]));

		if (max_switch > (max_channels - 4)) {
			max_switch = (max_channels - 4);
		}

		/* fill all channels */
		for (unsigned i = 0; i < max_switch; i++) {
			rc.values[i + 4] = decode_switch_pos_n(man.buttons, i);
		}

		_mom_switch_state = man.buttons;

		if (_rc_pub == nullptr) {
			_rc_pub = orb_advertise(ORB_ID(input_rc), &rc);

		} else {
			orb_publish(ORB_ID(input_rc), _rc_pub, &rc);
		}

	} else {
		struct manual_control_setpoint_s manual = {};

		manual.timestamp = hrt_absolute_time();
		manual.x = man.x / 1000.0f;
		manual.y = man.y / 1000.0f;
		manual.r = man.r / 1000.0f;
		manual.z = man.z / 1000.0f;
		manual.data_source = manual_control_setpoint_s::SOURCE_MAVLINK_0 + _mavlink->get_instance_id();

		int m_inst;
		orb_publish_auto(ORB_ID(manual_control_setpoint), &_manual_pub, &manual, &m_inst, ORB_PRIO_LOW);
	}
}

void
MavlinkReceiver::handle_message_heartbeat(mavlink_message_t *msg)
{
	/* telemetry status supported only on first TELEMETRY_STATUS_ORB_ID_NUM mavlink channels */
	if (_mavlink->get_channel() < (mavlink_channel_t)ORB_MULTI_MAX_INSTANCES) {
		mavlink_heartbeat_t hb;
		mavlink_msg_heartbeat_decode(msg, &hb);

		/* ignore own heartbeats, accept only heartbeats from GCS */
		if (msg->sysid != mavlink_system.sysid && hb.type == MAV_TYPE_GCS) {

			telemetry_status_s &tstatus = _mavlink->get_telemetry_status();

			/* set heartbeat time and topic time and publish -
			 * the telem status also gets updated on telemetry events
			 */
			tstatus.heartbeat_time = tstatus.timestamp;
<<<<<<< HEAD
			tstatus.system_id = msg->sysid;
			tstatus.component_id = msg->compid;
=======

			if (_telemetry_status_pub == nullptr) {
				int multi_instance;
				_telemetry_status_pub = orb_advertise_multi(ORB_ID(telemetry_status), &tstatus, &multi_instance, ORB_PRIO_HIGH);

			} else {
				orb_publish(ORB_ID(telemetry_status), _telemetry_status_pub, &tstatus);
			}

		} else if (hb.type == MAV_TYPE_CHARGING_STATION) {
			/* recieved charging station heartbeat */
			struct charging_station_state_s state;
			state.id = msg->sysid;
			state.base_mode = hb.base_mode;
			state.custom_mode = hb.custom_mode;
			state.system_status = hb.system_status;
			state.timestamp = hrt_absolute_time();

			if (_charging_station_state_pub == nullptr) {
				_charging_station_state_pub = orb_advertise(ORB_ID(charging_station_state), &state);

			} else {
				orb_publish(ORB_ID(charging_station_state), _charging_station_state_pub, &state);
			}
>>>>>>> 8ee6ae94
		}
	}
}

int
MavlinkReceiver::set_message_interval(int msgId, float interval, int data_rate)
{
	if (msgId == MAVLINK_MSG_ID_HEARTBEAT) {
		return PX4_ERROR;
	}

	if (data_rate > 0) {
		_mavlink->set_data_rate(data_rate);
	}

	// configure_stream wants a rate (msgs/second), so convert here.
	float rate = 0.f;

	if (interval < -0.00001f) {
		rate = 0.f; // stop the stream

	} else if (interval > 0.00001f) {
		rate = 1000000.0f / interval;

	} else {
		rate = -2.f; // set default rate
	}

	bool found_id = false;


	// The interval between two messages is in microseconds.
	// Set to -1 to disable and 0 to request default rate
	if (msgId != 0) {
		const char *stream_name = get_stream_name(msgId);

		if (stream_name != nullptr) {
			_mavlink->configure_stream_threadsafe(stream_name, rate);
			found_id = true;
		}
	}

	return (found_id ? PX4_OK : PX4_ERROR);
}

void
MavlinkReceiver::get_message_interval(int msgId)
{
	unsigned interval = 0;

	MavlinkStream *stream = nullptr;
	LL_FOREACH(_mavlink->get_streams(), stream) {
		if (stream->get_id() == msgId) {
			interval = stream->get_interval();
			break;
		}
	}

	// send back this value...
	mavlink_msg_message_interval_send(_mavlink->get_channel(), msgId, interval);
}

void
MavlinkReceiver::handle_message_hil_sensor(mavlink_message_t *msg)
{
	mavlink_hil_sensor_t imu;
	mavlink_msg_hil_sensor_decode(msg, &imu);

	uint64_t timestamp = hrt_absolute_time();

	/* airspeed */
	{
		struct airspeed_s airspeed = {};

		float ias = calc_indicated_airspeed(imu.diff_pressure * 1e2f);
		float tas = calc_true_airspeed_from_indicated(ias, imu.abs_pressure * 100, imu.temperature);

		airspeed.timestamp = timestamp;
		airspeed.indicated_airspeed_m_s = ias;
		airspeed.true_airspeed_m_s = tas;

		if (_airspeed_pub == nullptr) {
			_airspeed_pub = orb_advertise(ORB_ID(airspeed), &airspeed);

		} else {
			orb_publish(ORB_ID(airspeed), _airspeed_pub, &airspeed);
		}
	}

	/* gyro */
	{
		struct gyro_report gyro = {};

		gyro.timestamp = timestamp;
		gyro.x_raw = imu.xgyro * 1000.0f;
		gyro.y_raw = imu.ygyro * 1000.0f;
		gyro.z_raw = imu.zgyro * 1000.0f;
		gyro.x = imu.xgyro;
		gyro.y = imu.ygyro;
		gyro.z = imu.zgyro;
		gyro.temperature = imu.temperature;

		if (_gyro_pub == nullptr) {
			_gyro_pub = orb_advertise(ORB_ID(sensor_gyro), &gyro);

		} else {
			orb_publish(ORB_ID(sensor_gyro), _gyro_pub, &gyro);
		}
	}

	/* accelerometer */
	{
		struct accel_report accel = {};

		accel.timestamp = timestamp;
		accel.x_raw = imu.xacc / (CONSTANTS_ONE_G / 1000.0f);
		accel.y_raw = imu.yacc / (CONSTANTS_ONE_G / 1000.0f);
		accel.z_raw = imu.zacc / (CONSTANTS_ONE_G / 1000.0f);
		accel.x = imu.xacc;
		accel.y = imu.yacc;
		accel.z = imu.zacc;
		accel.temperature = imu.temperature;

		if (_accel_pub == nullptr) {
			_accel_pub = orb_advertise(ORB_ID(sensor_accel), &accel);

		} else {
			orb_publish(ORB_ID(sensor_accel), _accel_pub, &accel);
		}
	}

	/* magnetometer */
	{
		struct mag_report mag = {};

		mag.timestamp = timestamp;
		mag.x_raw = imu.xmag * 1000.0f;
		mag.y_raw = imu.ymag * 1000.0f;
		mag.z_raw = imu.zmag * 1000.0f;
		mag.x = imu.xmag;
		mag.y = imu.ymag;
		mag.z = imu.zmag;

		if (_mag_pub == nullptr) {
			/* publish to the first mag topic */
			_mag_pub = orb_advertise(ORB_ID(sensor_mag), &mag);

		} else {
			orb_publish(ORB_ID(sensor_mag), _mag_pub, &mag);
		}
	}

	/* baro */
	{
		struct baro_report baro = {};

		baro.timestamp = timestamp;
		baro.pressure = imu.abs_pressure;
		baro.temperature = imu.temperature;

		/* fake device ID */
		baro.device_id = 1234567;

		if (_baro_pub == nullptr) {
			_baro_pub = orb_advertise(ORB_ID(sensor_baro), &baro);

		} else {
			orb_publish(ORB_ID(sensor_baro), _baro_pub, &baro);
		}
	}

	/* battery status */
	{
		struct battery_status_s hil_battery_status = {};

		hil_battery_status.timestamp = timestamp;
		hil_battery_status.voltage_v = 11.5f;
		hil_battery_status.voltage_filtered_v = 11.5f;
		hil_battery_status.current_a = 10.0f;
		hil_battery_status.discharged_mah = -1.0f;

		if (_battery_pub == nullptr) {
			_battery_pub = orb_advertise(ORB_ID(battery_status), &hil_battery_status);

		} else {
			orb_publish(ORB_ID(battery_status), _battery_pub, &hil_battery_status);
		}
	}

	/* increment counters */
	_hil_frames++;

	/* print HIL sensors rate */
	if ((timestamp - _old_timestamp) > 10000000) {
		// printf("receiving HIL sensors at %d hz\n", _hil_frames / 10);
		_old_timestamp = timestamp;
		_hil_frames = 0;
	}
}

void
MavlinkReceiver::handle_message_hil_gps(mavlink_message_t *msg)
{
	mavlink_hil_gps_t gps;
	mavlink_msg_hil_gps_decode(msg, &gps);

	uint64_t timestamp = hrt_absolute_time();

	struct vehicle_gps_position_s hil_gps = {};

	hil_gps.timestamp_time_relative = 0;
	hil_gps.time_utc_usec = gps.time_usec;

	hil_gps.timestamp = timestamp;
	hil_gps.lat = gps.lat;
	hil_gps.lon = gps.lon;
	hil_gps.alt = gps.alt;
	hil_gps.eph = (float)gps.eph * 1e-2f; // from cm to m
	hil_gps.epv = (float)gps.epv * 1e-2f; // from cm to m

	hil_gps.s_variance_m_s = 0.1f;

	hil_gps.vel_m_s = (float)gps.vel * 1e-2f; // from cm/s to m/s
	hil_gps.vel_n_m_s = gps.vn * 1e-2f; // from cm to m
	hil_gps.vel_e_m_s = gps.ve * 1e-2f; // from cm to m
	hil_gps.vel_d_m_s = gps.vd * 1e-2f; // from cm to m
	hil_gps.vel_ned_valid = true;
	hil_gps.cog_rad = ((gps.cog == 65535) ? NAN : wrap_2pi(math::radians(gps.cog * 1e-2f)));

	hil_gps.fix_type = gps.fix_type;
	hil_gps.satellites_used = gps.satellites_visible;  //TODO: rename mavlink_hil_gps_t sats visible to used?

	hil_gps.heading = NAN;

	if (_gps_pub == nullptr) {
		_gps_pub = orb_advertise(ORB_ID(vehicle_gps_position), &hil_gps);

	} else {
		orb_publish(ORB_ID(vehicle_gps_position), _gps_pub, &hil_gps);
	}
}

void MavlinkReceiver::handle_message_follow_target(mavlink_message_t *msg)
{
	mavlink_follow_target_t follow_target_msg;
	follow_target_s follow_target_topic = {};

	mavlink_msg_follow_target_decode(msg, &follow_target_msg);

	follow_target_topic.timestamp = hrt_absolute_time();

	follow_target_topic.lat = follow_target_msg.lat * 1e-7;
	follow_target_topic.lon = follow_target_msg.lon * 1e-7;
	follow_target_topic.alt = follow_target_msg.alt;

	if (_follow_target_pub == nullptr) {
		_follow_target_pub = orb_advertise(ORB_ID(follow_target), &follow_target_topic);

	} else {
		orb_publish(ORB_ID(follow_target), _follow_target_pub, &follow_target_topic);
	}
}

void MavlinkReceiver::handle_message_landing_target(mavlink_message_t *msg)
{
	mavlink_landing_target_t landing_target;

	mavlink_msg_landing_target_decode(msg, &landing_target);

	if (landing_target.position_valid && landing_target.frame == MAV_FRAME_LOCAL_NED) {
		landing_target_pose_s landing_target_pose = {};
		landing_target_pose.timestamp = _mavlink_timesync.sync_stamp(landing_target.time_usec);
		landing_target_pose.abs_pos_valid = true;
		landing_target_pose.x_abs = landing_target.x;
		landing_target_pose.y_abs = landing_target.y;
		landing_target_pose.z_abs = landing_target.z;

		if (_landing_target_pose_pub == nullptr) {
			_landing_target_pose_pub = orb_advertise(ORB_ID(landing_target_pose), &landing_target_pose);

		} else {
			orb_publish(ORB_ID(landing_target_pose), _landing_target_pose_pub, &landing_target_pose);
		}
	}
}

void MavlinkReceiver::handle_message_adsb_vehicle(mavlink_message_t *msg)
{
	mavlink_adsb_vehicle_t adsb;
	transponder_report_s t = {};

	mavlink_msg_adsb_vehicle_decode(msg, &adsb);

	t.timestamp = hrt_absolute_time();

	t.icao_address = adsb.ICAO_address;
	t.lat = adsb.lat * 1e-7;
	t.lon = adsb.lon * 1e-7;
	t.altitude_type = adsb.altitude_type;
	t.altitude = adsb.altitude / 1000.0f;
	t.heading = adsb.heading / 100.0f / 180.0f * M_PI_F - M_PI_F;
	t.hor_velocity = adsb.hor_velocity / 100.0f;
	t.ver_velocity = adsb.ver_velocity / 100.0f;
	memcpy(&t.callsign[0], &adsb.callsign[0], sizeof(t.callsign));
	t.emitter_type = adsb.emitter_type;
	t.tslc = adsb.tslc;
	t.squawk = adsb.squawk;

	t.flags = transponder_report_s::PX4_ADSB_FLAGS_RETRANSLATE;  //Unset in receiver already broadcast its messages

	if (adsb.flags & ADSB_FLAGS_VALID_COORDS) { t.flags |= transponder_report_s::PX4_ADSB_FLAGS_VALID_COORDS; }

	if (adsb.flags & ADSB_FLAGS_VALID_ALTITUDE) { t.flags |= transponder_report_s::PX4_ADSB_FLAGS_VALID_ALTITUDE; }

	if (adsb.flags & ADSB_FLAGS_VALID_HEADING) { t.flags |= transponder_report_s::PX4_ADSB_FLAGS_VALID_HEADING; }

	if (adsb.flags & ADSB_FLAGS_VALID_VELOCITY) { t.flags |= transponder_report_s::PX4_ADSB_FLAGS_VALID_VELOCITY; }

	if (adsb.flags & ADSB_FLAGS_VALID_CALLSIGN) { t.flags |= transponder_report_s::PX4_ADSB_FLAGS_VALID_CALLSIGN; }

	if (adsb.flags & ADSB_FLAGS_VALID_SQUAWK) { t.flags |= transponder_report_s::PX4_ADSB_FLAGS_VALID_SQUAWK; }

	//PX4_INFO("code: %d callsign: %s, vel: %8.4f, tslc: %d", (int)t.ICAO_address, t.callsign, (double)t.hor_velocity, (int)t.tslc);

	if (_transponder_report_pub == nullptr) {
		_transponder_report_pub = orb_advertise_queue(ORB_ID(transponder_report), &t, transponder_report_s::ORB_QUEUE_LENGTH);

	} else {
		orb_publish(ORB_ID(transponder_report), _transponder_report_pub, &t);
	}
}

void MavlinkReceiver::handle_message_collision(mavlink_message_t *msg)
{
	mavlink_collision_t collision;
	collision_report_s t = {};

	mavlink_msg_collision_decode(msg, &collision);

	t.timestamp = hrt_absolute_time();
	t.src = collision.src;
	t.id = collision.id;
	t.action = collision.action;
	t.threat_level = collision.threat_level;
	t.time_to_minimum_delta = collision.time_to_minimum_delta;
	t.altitude_minimum_delta = collision.altitude_minimum_delta;
	t.horizontal_minimum_delta = collision.horizontal_minimum_delta;

	if (_collision_report_pub == nullptr) {
		_collision_report_pub = orb_advertise(ORB_ID(collision_report), &t);

	} else {
		orb_publish(ORB_ID(collision_report), _collision_report_pub, &t);
	}
}

void MavlinkReceiver::handle_message_gps_rtcm_data(mavlink_message_t *msg)
{
	mavlink_gps_rtcm_data_t gps_rtcm_data_msg = {};
	mavlink_msg_gps_rtcm_data_decode(msg, &gps_rtcm_data_msg);

	gps_inject_data_s gps_inject_data_topic = {};
	gps_inject_data_topic.len = math::min((int)sizeof(gps_rtcm_data_msg.data),
					      (int)sizeof(uint8_t) * gps_rtcm_data_msg.len);
	gps_inject_data_topic.flags = gps_rtcm_data_msg.flags;
	memcpy(gps_inject_data_topic.data, gps_rtcm_data_msg.data,
	       math::min((int)sizeof(gps_inject_data_topic.data), (int)sizeof(uint8_t) * gps_inject_data_topic.len));

	orb_advert_t &pub = _gps_inject_data_pub;

	if (pub == nullptr) {
		pub = orb_advertise_queue(ORB_ID(gps_inject_data), &gps_inject_data_topic,
					  _gps_inject_data_queue_size);

	} else {
		orb_publish(ORB_ID(gps_inject_data), pub, &gps_inject_data_topic);
	}

}

void
MavlinkReceiver::handle_message_hil_state_quaternion(mavlink_message_t *msg)
{
	mavlink_hil_state_quaternion_t hil_state;
	mavlink_msg_hil_state_quaternion_decode(msg, &hil_state);

	uint64_t timestamp = hrt_absolute_time();

	/* airspeed */
	{
		struct airspeed_s airspeed = {};

		airspeed.timestamp = timestamp;
		airspeed.indicated_airspeed_m_s = hil_state.ind_airspeed * 1e-2f;
		airspeed.true_airspeed_m_s = hil_state.true_airspeed * 1e-2f;

		if (_airspeed_pub == nullptr) {
			_airspeed_pub = orb_advertise(ORB_ID(airspeed), &airspeed);

		} else {
			orb_publish(ORB_ID(airspeed), _airspeed_pub, &airspeed);
		}
	}

	/* attitude */
	struct vehicle_attitude_s hil_attitude;
	{
		hil_attitude = {};
		hil_attitude.timestamp = timestamp;

		matrix::Quatf q(hil_state.attitude_quaternion);
		q.copyTo(hil_attitude.q);

		hil_attitude.rollspeed = hil_state.rollspeed;
		hil_attitude.pitchspeed = hil_state.pitchspeed;
		hil_attitude.yawspeed = hil_state.yawspeed;

		if (_attitude_pub == nullptr) {
			_attitude_pub = orb_advertise(ORB_ID(vehicle_attitude), &hil_attitude);

		} else {
			orb_publish(ORB_ID(vehicle_attitude), _attitude_pub, &hil_attitude);
		}
	}

	/* global position */
	{
		struct vehicle_global_position_s hil_global_pos = {};

		hil_global_pos.timestamp = timestamp;
		hil_global_pos.lat = hil_state.lat / ((double)1e7);
		hil_global_pos.lon = hil_state.lon / ((double)1e7);
		hil_global_pos.alt = hil_state.alt / 1000.0f;
		hil_global_pos.vel_n = hil_state.vx / 100.0f;
		hil_global_pos.vel_e = hil_state.vy / 100.0f;
		hil_global_pos.vel_d = hil_state.vz / 100.0f;
		hil_global_pos.eph = 2.0f;
		hil_global_pos.epv = 4.0f;

		if (_global_pos_pub == nullptr) {
			_global_pos_pub = orb_advertise(ORB_ID(vehicle_global_position), &hil_global_pos);

		} else {
			orb_publish(ORB_ID(vehicle_global_position), _global_pos_pub, &hil_global_pos);
		}
	}

	/* local position */
	{
		double lat = hil_state.lat * 1e-7;
		double lon = hil_state.lon * 1e-7;

		if (!_hil_local_proj_inited) {
			_hil_local_proj_inited = true;
			_hil_local_alt0 = hil_state.alt / 1000.0f;
			map_projection_init(&_hil_local_proj_ref, lat, lon);
			_hil_local_pos.ref_timestamp = timestamp;
			_hil_local_pos.ref_lat = lat;
			_hil_local_pos.ref_lon = lon;
			_hil_local_pos.ref_alt = _hil_local_alt0;
		}

		float x = 0.0f;
		float y = 0.0f;
		map_projection_project(&_hil_local_proj_ref, lat, lon, &x, &y);
		_hil_local_pos.timestamp = timestamp;
		_hil_local_pos.xy_valid = true;
		_hil_local_pos.z_valid = true;
		_hil_local_pos.v_xy_valid = true;
		_hil_local_pos.v_z_valid = true;
		_hil_local_pos.x = x;
		_hil_local_pos.y = y;
		_hil_local_pos.z = _hil_local_alt0 - hil_state.alt / 1000.0f;
		_hil_local_pos.vx = hil_state.vx / 100.0f;
		_hil_local_pos.vy = hil_state.vy / 100.0f;
		_hil_local_pos.vz = hil_state.vz / 100.0f;
		matrix::Eulerf euler = matrix::Quatf(hil_attitude.q);
		_hil_local_pos.yaw = euler.psi();
		_hil_local_pos.xy_global = true;
		_hil_local_pos.z_global = true;
		_hil_local_pos.vxy_max = INFINITY;
		_hil_local_pos.vz_max = INFINITY;
		_hil_local_pos.hagl_min = INFINITY;
		_hil_local_pos.hagl_max = INFINITY;

		if (_local_pos_pub == nullptr) {
			_local_pos_pub = orb_advertise(ORB_ID(vehicle_local_position), &_hil_local_pos);

		} else {
			orb_publish(ORB_ID(vehicle_local_position), _local_pos_pub, &_hil_local_pos);
		}
	}

	/* land detector */
	{
		bool landed = (float)(hil_state.alt) / 1000.0f < (_hil_local_alt0 + 0.1f); // XXX improve?

		if (_hil_land_detector.landed != landed) {
			_hil_land_detector.landed = landed;
			_hil_land_detector.timestamp = hrt_absolute_time();

			if (_land_detector_pub == nullptr) {
				_land_detector_pub = orb_advertise(ORB_ID(vehicle_land_detected), &_hil_land_detector);

			} else {
				orb_publish(ORB_ID(vehicle_land_detected), _land_detector_pub, &_hil_land_detector);
			}
		}
	}

	/* accelerometer */
	{
		struct accel_report accel = {};

		accel.timestamp = timestamp;
		accel.x_raw = hil_state.xacc / CONSTANTS_ONE_G * 1e3f;
		accel.y_raw = hil_state.yacc / CONSTANTS_ONE_G * 1e3f;
		accel.z_raw = hil_state.zacc / CONSTANTS_ONE_G * 1e3f;
		accel.x = hil_state.xacc;
		accel.y = hil_state.yacc;
		accel.z = hil_state.zacc;
		accel.temperature = 25.0f;

		if (_accel_pub == nullptr) {
			_accel_pub = orb_advertise(ORB_ID(sensor_accel), &accel);

		} else {
			orb_publish(ORB_ID(sensor_accel), _accel_pub, &accel);
		}
	}

	/* battery status */
	{
		struct battery_status_s	hil_battery_status = {};

		hil_battery_status.timestamp = timestamp;
		hil_battery_status.voltage_v = 11.1f;
		hil_battery_status.voltage_filtered_v = 11.1f;
		hil_battery_status.current_a = 10.0f;
		hil_battery_status.discharged_mah = -1.0f;

		if (_battery_pub == nullptr) {
			_battery_pub = orb_advertise(ORB_ID(battery_status), &hil_battery_status);

		} else {
			orb_publish(ORB_ID(battery_status), _battery_pub, &hil_battery_status);
		}
	}
}

void MavlinkReceiver::handle_message_named_value_float(mavlink_message_t *msg)
{
	mavlink_named_value_float_t debug_msg;
	debug_key_value_s debug_topic;

	mavlink_msg_named_value_float_decode(msg, &debug_msg);

	debug_topic.timestamp = hrt_absolute_time();
	memcpy(debug_topic.key, debug_msg.name, sizeof(debug_topic.key));
	debug_topic.key[sizeof(debug_topic.key) - 1] = '\0'; // enforce null termination
	debug_topic.value = debug_msg.value;

	if (_debug_key_value_pub == nullptr) {
		_debug_key_value_pub = orb_advertise(ORB_ID(debug_key_value), &debug_topic);

	} else {
		orb_publish(ORB_ID(debug_key_value), _debug_key_value_pub, &debug_topic);
	}
}

void MavlinkReceiver::handle_message_debug(mavlink_message_t *msg)
{
	mavlink_debug_t debug_msg;
	debug_value_s debug_topic;

	mavlink_msg_debug_decode(msg, &debug_msg);

	debug_topic.timestamp = hrt_absolute_time();
	debug_topic.ind = debug_msg.ind;
	debug_topic.value = debug_msg.value;

	if (_debug_value_pub == nullptr) {
		_debug_value_pub = orb_advertise(ORB_ID(debug_value), &debug_topic);

	} else {
		orb_publish(ORB_ID(debug_value), _debug_value_pub, &debug_topic);
	}
}

void MavlinkReceiver::handle_message_debug_vect(mavlink_message_t *msg)
{
	mavlink_debug_vect_t debug_msg;
	debug_vect_s debug_topic;

	mavlink_msg_debug_vect_decode(msg, &debug_msg);

	debug_topic.timestamp = hrt_absolute_time();
	memcpy(debug_topic.name, debug_msg.name, sizeof(debug_topic.name));
	debug_topic.name[sizeof(debug_topic.name) - 1] = '\0'; // enforce null termination
	debug_topic.x = debug_msg.x;
	debug_topic.y = debug_msg.y;
	debug_topic.z = debug_msg.z;

	if (_debug_vect_pub == nullptr) {
		_debug_vect_pub = orb_advertise(ORB_ID(debug_vect), &debug_topic);

	} else {
		orb_publish(ORB_ID(debug_vect), _debug_vect_pub, &debug_topic);
	}
}

<<<<<<< HEAD
void MavlinkReceiver::handle_message_debug_float_array(mavlink_message_t *msg)
{
	mavlink_debug_float_array_t debug_msg;
	debug_array_s debug_topic = {};

	mavlink_msg_debug_float_array_decode(msg, &debug_msg);

	debug_topic.timestamp = hrt_absolute_time();
	debug_topic.id = debug_msg.array_id;
	memcpy(debug_topic.name, debug_msg.name, sizeof(debug_topic.name));
	debug_topic.name[sizeof(debug_topic.name) - 1] = '\0'; // enforce null termination

	for (size_t i = 0; i < debug_array_s::ARRAY_SIZE; i++) {
		debug_topic.data[i] = debug_msg.data[i];
	}

	if (_debug_array_pub == nullptr) {
		_debug_array_pub = orb_advertise(ORB_ID(debug_array), &debug_topic);

	} else {
		orb_publish(ORB_ID(debug_array), _debug_array_pub, &debug_topic);
	}
=======
void MavlinkReceiver::handle_message_global_position_int(mavlink_message_t *msg)
{
	mavlink_global_position_int_t pos;
	mavlink_msg_global_position_int_decode(msg, &pos);

	external_vehicle_position_s topic_pos;
	topic_pos.timestamp = hrt_absolute_time();
	topic_pos.id = msg->sysid;
	topic_pos.lat = pos.lat * 1e-7;
	topic_pos.lon = pos.lon * 1e-7;
	topic_pos.alt = pos.alt * 1e-3f;
	topic_pos.yaw_valid = pos.hdg != UINT16_MAX;

	if (topic_pos.yaw_valid) {
		topic_pos.yaw = matrix::wrap_pi(pos.hdg / 1e2f * M_DEG_TO_RAD_F);
	}

	int inst = 0;
	orb_publish_auto(ORB_ID(external_vehicle_position), &_external_vehicle_position_pub, &topic_pos, &inst, ORB_PRIO_DEFAULT);
>>>>>>> 8ee6ae94
}

/**
 * Receive data from UART/UDP
 */
void *
MavlinkReceiver::receive_thread(void *arg)
{

	/* set thread name */
	{
		char thread_name[24];
		sprintf(thread_name, "mavlink_rcv_if%d", _mavlink->get_instance_id());
		px4_prctl(PR_SET_NAME, thread_name, px4_getpid());
	}

	// poll timeout in ms. Also defines the max update frequency of the mission & param manager, etc.
	const int timeout = 10;

#if defined(__PX4_POSIX)
	/* 1500 is the Wifi MTU, so we make sure to fit a full packet */
	uint8_t buf[1600 * 5];
#elif defined(CONFIG_NET)
	/* 1500 is the Wifi MTU, so we make sure to fit a full packet */
	uint8_t buf[1000];
#else
	/* the serial port buffers internally as well, we just need to fit a small chunk */
	uint8_t buf[64];
#endif
	mavlink_message_t msg;

	struct pollfd fds[1] = {};

	if (_mavlink->get_protocol() == SERIAL) {
		fds[0].fd = _mavlink->get_uart_fd();
		fds[0].events = POLLIN;
	}

#if defined(CONFIG_NET) || defined(__PX4_POSIX)
	struct sockaddr_in srcaddr = {};
	socklen_t addrlen = sizeof(srcaddr);

	if (_mavlink->get_protocol() == UDP || _mavlink->get_protocol() == TCP) {
		// make sure mavlink app has booted before we start using the socket
		while (!_mavlink->boot_complete()) {
			usleep(100000);
		}

		fds[0].fd = _mavlink->get_socket_fd();
		fds[0].events = POLLIN;
	}

#endif
	ssize_t nread = 0;
	hrt_abstime last_send_update = 0;

	while (!_mavlink->_task_should_exit) {
		if (poll(&fds[0], 1, timeout) > 0) {
			if (_mavlink->get_protocol() == SERIAL) {

				/*
				 * to avoid reading very small chunks wait for data before reading
				 * this is designed to target one message, so >20 bytes at a time
				 */
				const unsigned character_count = 20;

				/* non-blocking read. read may return negative values */
				if ((nread = ::read(fds[0].fd, buf, sizeof(buf))) < (ssize_t)character_count) {
					const unsigned sleeptime = character_count * 1000000 / (_mavlink->get_baudrate() / 10);
					usleep(sleeptime);
				}
			}

#if defined(CONFIG_NET) || defined(__PX4_POSIX)

			if (_mavlink->get_protocol() == UDP) {
				if (fds[0].revents & POLLIN) {
					nread = recvfrom(_mavlink->get_socket_fd(), buf, sizeof(buf), 0, (struct sockaddr *)&srcaddr, &addrlen);
				}

			} else {
				// could be TCP or other protocol
			}

			struct sockaddr_in &srcaddr_last = _mavlink->get_client_source_address();

			int localhost = (127 << 24) + 1;

			if (!_mavlink->get_client_source_initialized()) {

				// set the address either if localhost or if 3 seconds have passed
				// this ensures that a GCS running on localhost can get a hold of
				// the system within the first N seconds
				hrt_abstime stime = _mavlink->get_start_time();

				if ((stime != 0 && (hrt_elapsed_time(&stime) > 3 * 1000 * 1000))
				    || (srcaddr_last.sin_addr.s_addr == htonl(localhost))) {
					srcaddr_last.sin_addr.s_addr = srcaddr.sin_addr.s_addr;
					srcaddr_last.sin_port = srcaddr.sin_port;
					_mavlink->set_client_source_initialized();
					PX4_INFO("partner IP: %s", inet_ntoa(srcaddr.sin_addr));
				}
			}

#endif
			// only start accepting messages once we're sure who we talk to

			if (_mavlink->get_client_source_initialized()) {
				/* if read failed, this loop won't execute */
				for (ssize_t i = 0; i < nread; i++) {
					if (mavlink_parse_char(_mavlink->get_channel(), buf[i], &msg, &_status)) {

						/* check if we received version 2 and request a switch. */
						if (!(_mavlink->get_status()->flags & MAVLINK_STATUS_FLAG_IN_MAVLINK1)) {
							/* this will only switch to proto version 2 if allowed in settings */
							_mavlink->set_proto_version(2);
						}

						/* handle generic messages and commands */
						handle_message(&msg);

						/* handle packet with mission manager */
						_mission_manager.handle_message(&msg);


						/* handle packet with parameter component */
						_parameters_manager.handle_message(&msg);

						if (_mavlink->ftp_enabled()) {
							/* handle packet with ftp component */
							_mavlink_ftp.handle_message(&msg);
						}

						/* handle packet with log component */
						_mavlink_log_handler.handle_message(&msg);

						/* handle packet with timesync component */
						_mavlink_timesync.handle_message(&msg);

						/* handle packet with parent object */
						_mavlink->handle_message(&msg);
					}
				}

				/* count received bytes (nread will be -1 on read error) */
				if (nread > 0) {
					_mavlink->count_rxbytes(nread);
				}
			}
		}

		hrt_abstime t = hrt_absolute_time();

		if (t - last_send_update > timeout * 1000) {
			_mission_manager.check_active_mission();
			_mission_manager.send(t);

			_parameters_manager.send(t);

			if (_mavlink->ftp_enabled()) {
				_mavlink_ftp.send(t);
			}

			_mavlink_log_handler.send(t);
			last_send_update = t;
		}

	}

	return nullptr;
}

void MavlinkReceiver::print_status()
{

}

void *MavlinkReceiver::start_helper(void *context)
{

	MavlinkReceiver *rcv = new MavlinkReceiver((Mavlink *)context);

	if (!rcv) {
		PX4_ERR("alloc failed");
		return nullptr;
	}

	void *ret = rcv->receive_thread(nullptr);

	delete rcv;

	return ret;
}

void
MavlinkReceiver::receive_start(pthread_t *thread, Mavlink *parent)
{
	pthread_attr_t receiveloop_attr;
	pthread_attr_init(&receiveloop_attr);

	struct sched_param param;
	(void)pthread_attr_getschedparam(&receiveloop_attr, &param);
	param.sched_priority = SCHED_PRIORITY_MAX - 80;
	(void)pthread_attr_setschedparam(&receiveloop_attr, &param);

	pthread_attr_setstacksize(&receiveloop_attr, PX4_STACK_ADJUSTED(2840 + MAVLINK_RECEIVER_NET_ADDED_STACK));
	pthread_create(thread, &receiveloop_attr, MavlinkReceiver::start_helper, (void *)parent);

	pthread_attr_destroy(&receiveloop_attr);
}<|MERGE_RESOLUTION|>--- conflicted
+++ resolved
@@ -346,13 +346,11 @@
 		handle_message_debug_vect(msg);
 		break;
 
-<<<<<<< HEAD
 	case MAVLINK_MSG_ID_DEBUG_FLOAT_ARRAY:
 		handle_message_debug_float_array(msg);
-=======
+		
 	case MAVLINK_MSG_ID_GLOBAL_POSITION_INT:
 		handle_message_global_position_int(msg);
->>>>>>> 8ee6ae94
 		break;
 
 	default:
@@ -688,17 +686,6 @@
 
 	MavlinkCommandSender::instance().handle_mavlink_command_ack(ack, msg->sysid, msg->compid);
 
-<<<<<<< HEAD
-	vehicle_command_ack_s command_ack = {};
-	command_ack.timestamp = hrt_absolute_time();
-	command_ack.result_param2 = ack.result_param2;
-	command_ack.command = ack.command;
-	command_ack.result = ack.result;
-	command_ack.from_external = true;
-	command_ack.result_param1 = ack.progress;
-	command_ack.target_system = ack.target_system;
-	command_ack.target_component = ack.target_component;
-=======
 	vehicle_command_ack_s command_ack = {
 		.timestamp = hrt_absolute_time(),
 		.result_param2 = ack.result_param2,
@@ -711,7 +698,6 @@
 		.source_system = msg->sysid,
 		.source_component = msg->compid
 	};
->>>>>>> 8ee6ae94
 
 	if (_command_ack_pub == nullptr) {
 		_command_ack_pub = orb_advertise_queue(ORB_ID(vehicle_command_ack), &command_ack,
@@ -2019,10 +2005,8 @@
 			 * the telem status also gets updated on telemetry events
 			 */
 			tstatus.heartbeat_time = tstatus.timestamp;
-<<<<<<< HEAD
 			tstatus.system_id = msg->sysid;
 			tstatus.component_id = msg->compid;
-=======
 
 			if (_telemetry_status_pub == nullptr) {
 				int multi_instance;
@@ -2047,7 +2031,6 @@
 			} else {
 				orb_publish(ORB_ID(charging_station_state), _charging_station_state_pub, &state);
 			}
->>>>>>> 8ee6ae94
 		}
 	}
 }
@@ -2659,7 +2642,6 @@
 	}
 }
 
-<<<<<<< HEAD
 void MavlinkReceiver::handle_message_debug_float_array(mavlink_message_t *msg)
 {
 	mavlink_debug_float_array_t debug_msg;
@@ -2682,7 +2664,8 @@
 	} else {
 		orb_publish(ORB_ID(debug_array), _debug_array_pub, &debug_topic);
 	}
-=======
+}
+
 void MavlinkReceiver::handle_message_global_position_int(mavlink_message_t *msg)
 {
 	mavlink_global_position_int_t pos;
@@ -2702,7 +2685,6 @@
 
 	int inst = 0;
 	orb_publish_auto(ORB_ID(external_vehicle_position), &_external_vehicle_position_pub, &topic_pos, &inst, ORB_PRIO_DEFAULT);
->>>>>>> 8ee6ae94
 }
 
 /**
