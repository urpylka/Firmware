--- conflicted
+++ resolved
@@ -114,13 +114,8 @@
 	TimestampedList<command_item_t> _commands{3};
 
 	bool _debug_enabled = false;
-<<<<<<< HEAD
 	static const uint8_t RETRIES = 5;
 	static const uint64_t TIMEOUT_US = 500000;
-=======
-	static constexpr uint8_t RETRIES = 3;
-	static constexpr uint64_t TIMEOUT_US = 500000;
->>>>>>> 96443b3c
 
 	/* do not allow copying or assigning this class */
 	MavlinkCommandSender(const MavlinkCommandSender &) = delete;
