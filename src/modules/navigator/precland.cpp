/****************************************************************************
 *
 *   Copyright (c) 2017 PX4 Development Team. All rights reserved.
 *
 * Redistribution and use in source and binary forms, with or without
 * modification, are permitted provided that the following conditions
 * are met:
 *
 * 1. Redistributions of source code must retain the above copyright
 *    notice, this list of conditions and the following disclaimer.
 * 2. Redistributions in binary form must reproduce the above copyright
 *    notice, this list of conditions and the following disclaimer in
 *    the documentation and/or other materials provided with the
 *    distribution.
 * 3. Neither the name PX4 nor the names of its contributors may be
 *    used to endorse or promote products derived from this software
 *    without specific prior written permission.
 *
 * THIS SOFTWARE IS PROVIDED BY THE COPYRIGHT HOLDERS AND CONTRIBUTORS
 * "AS IS" AND ANY EXPRESS OR IMPLIED WARRANTIES, INCLUDING, BUT NOT
 * LIMITED TO, THE IMPLIED WARRANTIES OF MERCHANTABILITY AND FITNESS
 * FOR A PARTICULAR PURPOSE ARE DISCLAIMED. IN NO EVENT SHALL THE
 * COPYRIGHT OWNER OR CONTRIBUTORS BE LIABLE FOR ANY DIRECT, INDIRECT,
 * INCIDENTAL, SPECIAL, EXEMPLARY, OR CONSEQUENTIAL DAMAGES (INCLUDING,
 * BUT NOT LIMITED TO, PROCUREMENT OF SUBSTITUTE GOODS OR SERVICES; LOSS
 * OF USE, DATA, OR PROFITS; OR BUSINESS INTERRUPTION) HOWEVER CAUSED
 * AND ON ANY THEORY OF LIABILITY, WHETHER IN CONTRACT, STRICT
 * LIABILITY, OR TORT (INCLUDING NEGLIGENCE OR OTHERWISE) ARISING IN
 * ANY WAY OUT OF THE USE OF THIS SOFTWARE, EVEN IF ADVISED OF THE
 * POSSIBILITY OF SUCH DAMAGE.
 *
 ****************************************************************************/
/**
 * @file precland.cpp
 *
 * Helper class to do precision landing with a landing target
 *
 * @author Nicolas de Palezieux (Sunflower Labs) <ndepal@gmail.com>
 */

#include "precland.h"
#include "navigator.h"

#include <string.h>
#include <stdlib.h>
#include <stdbool.h>
#include <math.h>
#include <fcntl.h>

#include <systemlib/err.h>
#include <systemlib/mavlink_log.h>

#include <uORB/uORB.h>
#include <uORB/topics/position_setpoint_triplet.h>
#include <uORB/topics/vehicle_status.h>
#include <uORB/topics/vehicle_command.h>

#define SEC2USEC 1000000.0f

#define PLD_STATUS_MAVLINK(_level, _text, ...)	if (_param_info.get()) mavlink_vasprintf(_level, _navigator->get_mavlink_log_pub(), _text, ##__VA_ARGS__);

// px4 builder has problems with math.h when building SITL
#ifdef CONFIG_ARCH_BOARD_SITL
using std::isnan;
#endif

PrecLand::PrecLand(Navigator *navigator) :
	MissionBlock(navigator),
	ModuleParams(navigator)
{
	_handle_param_acceleration_hor = param_find("MPC_ACC_HOR");
	_handle_param_xy_vel_cruise = param_find("MPC_XY_CRUISE");

	updateParams();
}

void
PrecLand::on_activation()
{
	// We need to subscribe here and not in the constructor because constructor is called before the navigator task is spawned
	if (_target_pose_sub < 0) {
		_target_pose_sub = orb_subscribe(ORB_ID(landing_target_pose));
	}

	_state = PrecLandState::Start;
	_search_cnt = 0;
	_last_slewrate_time = 0;

	// Strict precland is enabled
	if (_param_strict.get())
	{
		// Strict precland in funnel enabled
		if (_param_funnel_top_rad.get() > 0)
		{
			// Check if the funnel geometry is correct
			if (_param_funnel_top_rad.get() > _param_hacc_rad.get() && 
				_param_funnel_le_alt.get() >= _param_final_approach_alt.get() &&
				_param_funnel_le_alt.get() < _param_search_alt.get())
			{
				/* Calculate funnel linear part slope from two points
				* 	k = (r_t - r_h) / (a_s - a_b), where:
				*		r_t - a top funnel linear part radius,
				*		r_h - a bottom funnel linear part radius (a horizontal acceptance radius)
				*		a_s - a top funnel height (a search altitude),
				*		a_b - a bottom funnel linear part height. 
				*/
				_strict_funnel_k = (_param_funnel_top_rad.get() - _param_hacc_rad.get()) /
					(_param_search_alt.get() - _param_funnel_le_alt.get());

				/* Calculate funnel linear part offset from the top point
				* 	r_o = r_t + k * a_s, where:
				*		r_t - a top funnel radius,
				*		k - a funnel linear part slope,
				*		a_s - a top funnel height (a search altitude)
				*/
				_strict_funnel_r_o = _param_funnel_top_rad.get() - _strict_funnel_k * _param_search_alt.get();

				PX4_INFO("Strict precland in a funnel");
				PLD_STATUS_MAVLINK(_MSG_PRIO_WARNING, "PLD: Strict precland: FUNNEL");
				// PX4_INFO("r(a) = a * %f + %f", (double)_strict_funnel_k, (double)_strict_funnel_r_o);
			}
			// Funnel parameters integrity check has failed
			else
			{
				// Switch to the cylinder mode by setting linear funnel part slope to zero
				_strict_funnel_k = 0;

				PX4_ERR("Invalid strict precland funnel parameters");
				PLD_STATUS_MAVLINK(_MSG_PRIO_WARNING, "PLD: Invalid strict precland funnel parameters");
			}
		}
		else
		{
			// Switch to the cylinder mode by setting linear funnel part slope to zero
			_strict_funnel_k = 0;

			PX4_INFO("Strict precland in a cylinder");
			PLD_STATUS_MAVLINK(_MSG_PRIO_WARNING, "PLD: Strict precland: CYLINDER");
		}

		_strict_stop = false;
	}
	// Strict precland is disabled
	else
	{
		PX4_INFO("Regular precland");
		PLD_STATUS_MAVLINK(_MSG_PRIO_WARNING, "PLD: Regular precland");
	}

	vehicle_local_position_s *vehicle_local_position = _navigator->get_local_position();

	if (!map_projection_initialized(&_map_ref)) {
		map_projection_init(&_map_ref, vehicle_local_position->ref_lat, vehicle_local_position->ref_lon);
	}

	position_setpoint_triplet_s *pos_sp_triplet = _navigator->get_position_setpoint_triplet();

	pos_sp_triplet->next.valid = false;

	// Check that the current position setpoint is valid, otherwise land at current position
	if (!pos_sp_triplet->current.valid) {
		PX4_WARN("Resetting landing position to current position");
		PLD_STATUS_MAVLINK(_MSG_PRIO_WARNING, "PLD: Resetting landing position to current");
		pos_sp_triplet->current.lat = _navigator->get_global_position()->lat;
		pos_sp_triplet->current.lon = _navigator->get_global_position()->lon;
		pos_sp_triplet->current.alt = _navigator->get_global_position()->alt;
		pos_sp_triplet->current.valid = true;
	}

	_sp_pev = matrix::Vector2f(0, 0);
	_sp_pev_prev = matrix::Vector2f(0, 0);
	_last_slewrate_time = 0;

	switch_to_state_start();
}

void
PrecLand::on_active()
{
	// get new target measurement
	orb_check(_target_pose_sub, &_target_pose_updated);

	if (_target_pose_updated) {
		orb_copy(ORB_ID(landing_target_pose), _target_pose_sub, &_target_pose);
		_target_pose_valid = true;
	}

	if ((hrt_elapsed_time(&_target_pose.timestamp) / 1e6f) > _param_pld_btout.get()) {
		_target_pose_valid = false;
	}

	// stop if we are landed
	if (_navigator->get_land_detected()->landed) {
		switch_to_state_done();
	}

	switch (_state) {
	case PrecLandState::Start:
		run_state_start();
		break;

	case PrecLandState::HorizontalApproach:
		run_state_horizontal_approach();
		break;

	case PrecLandState::DescendAboveTarget:
		run_state_descend_above_target();
		break;

	case PrecLandState::FinalApproach:
		run_state_final_approach();
		break;

	case PrecLandState::Search:
		run_state_search();
		break;

	case PrecLandState::ActiveSearchReset:
		run_state_asearch_reset();
		break;

	case PrecLandState::ActiveSearchStart:
		run_state_asearch_start();
		break;

	case PrecLandState::ActiveSearchNewCircle:
		run_state_asearch_new_circle();
		break;

	case PrecLandState::ActiveSearch:
		run_state_asearch();
		break;

	case PrecLandState::ActiveSearchReturn:
		run_state_asearch_return();
		break;

	case PrecLandState::Fallback:
		run_state_fallback();
		break;

	case PrecLandState::Done:
		// nothing to do
		break;

	default:
		// unknown state
		break;
	}

}

void
PrecLand::updateParams()
{
	ModuleParams::updateParams();

	if (_handle_param_acceleration_hor != PARAM_INVALID) {
		param_get(_handle_param_acceleration_hor, &_param_acceleration_hor);
	}

	if (_handle_param_xy_vel_cruise != PARAM_INVALID) {
		param_get(_handle_param_xy_vel_cruise, &_param_xy_vel_cruise);
	}
}

void
PrecLand::run_state_start()
{
	// check if target visible and go to horizontal approach
	if (switch_to_state_horizontal_approach()) {
		return;
	}

	if (_mode == PrecLandMode::Opportunistic) {
		// could not see the target immediately, so just fall back to normal landing
		if (!switch_to_state_fallback()) {
			PX4_ERR("Can't switch to search or fallback landing");
			PLD_STATUS_MAVLINK(_MSG_PRIO_ERROR, "PLD: Can't switch to search or fallback landing");
		}
	}

	position_setpoint_triplet_s *pos_sp_triplet = _navigator->get_position_setpoint_triplet();
	float dist = get_distance_to_next_waypoint(pos_sp_triplet->current.lat, pos_sp_triplet->current.lon,
			_navigator->get_global_position()->lat, _navigator->get_global_position()->lon);

	// check if we've reached the start point
	if (dist < _navigator->get_acceptance_radius()) {
		if (!_point_reached_time) {
			_point_reached_time = hrt_absolute_time();
		}

		// if we don't see the target after 1 second, search for it
		if (_param_pld_srch_tout.get() > 0) {

			if (hrt_absolute_time() - _point_reached_time > 2000000) {
				if (!switch_to_state_search()) {
					if (!switch_to_state_fallback()) {
						PX4_ERR("Can't switch to search or fallback landing");
						PLD_STATUS_MAVLINK(_MSG_PRIO_ERROR, "PLD: Can't switch to search or fallback landing");
					}
				}
			}

		} else {
			if (!switch_to_state_fallback()) {
				PX4_ERR("Can't switch to search or fallback landing");
				PLD_STATUS_MAVLINK(_MSG_PRIO_ERROR, "PLD: Can't switch to search or fallback landing");
			}
		}
	}
}

void
PrecLand::run_state_horizontal_approach()
{
	position_setpoint_triplet_s *pos_sp_triplet = _navigator->get_position_setpoint_triplet();

	// check if target visible, if not go to start
	if (!check_state_conditions(PrecLandState::HorizontalApproach)) {
		PX4_WARN("Lost landing target while landing (horizontal approach).");
		PLD_STATUS_MAVLINK(_MSG_PRIO_WARNING, "PLD: Target lost in the horizontal approach");

		// Stay at current position for searching for the landing target
		pos_sp_triplet->current.lat = _navigator->get_global_position()->lat;
		pos_sp_triplet->current.lon = _navigator->get_global_position()->lon;
		pos_sp_triplet->current.alt = _navigator->get_global_position()->alt;

		if (!switch_to_state_start()) {
			if (!switch_to_state_fallback()) {
				PX4_ERR("Can't switch to fallback landing");
				PLD_STATUS_MAVLINK(_MSG_PRIO_ERROR, "PLD: Can't switch to fallback landing");
			}
		}

		return;
	}

	if (check_state_conditions(PrecLandState::DescendAboveTarget)) {
		if (!_point_reached_time) {
			_point_reached_time = hrt_absolute_time();
		}

		if (hrt_absolute_time() - _point_reached_time > 2000000) {
			// if close enough for descent above target go to descend above target
			if (switch_to_state_descend_above_target()) {
				return;
			}
		}

	}

	if (hrt_absolute_time() - _state_start_time > _param_state_timeout.get()*SEC2USEC) {
		PX4_ERR("Precision landing took too long during horizontal approach phase");
		PLD_STATUS_MAVLINK(_MSG_PRIO_ERROR, "PLD: Too long in the horizontal approach phase");

		if (switch_to_state_fallback()) {
			return;
		}

		PX4_ERR("Can't switch to fallback landing");
		PLD_STATUS_MAVLINK(_MSG_PRIO_ERROR, "PLD: Can't switch to fallback landing");
	}

	float x = _target_pose.x_abs;
	float y = _target_pose.y_abs;

	slewrate(x, y);

	// XXX need to transform to GPS coords because mc_pos_control only looks at that
	double lat, lon;
	map_projection_reproject(&_map_ref, x, y, &lat, &lon);

	pos_sp_triplet->current.lat = lat;
	pos_sp_triplet->current.lon = lon;
	pos_sp_triplet->current.alt = _approach_alt;
	pos_sp_triplet->current.type = position_setpoint_s::SETPOINT_TYPE_POSITION;

	_navigator->set_position_setpoint_triplet_updated();
}

void
PrecLand::run_state_descend_above_target()
{
	position_setpoint_triplet_s *pos_sp_triplet = _navigator->get_position_setpoint_triplet();

	// check if target visible
	if (!check_state_conditions(PrecLandState::DescendAboveTarget)) {
		if (!switch_to_state_final_approach()) {
			PX4_WARN("Lost landing target while landing (descending).");
			PLD_STATUS_MAVLINK(_MSG_PRIO_WARNING, "PLD: Lost landing target while descending");

			// Stay at current position for searching for the target
			pos_sp_triplet->current.lat = _navigator->get_global_position()->lat;
			pos_sp_triplet->current.lon = _navigator->get_global_position()->lon;
			pos_sp_triplet->current.alt = _navigator->get_global_position()->alt;

			if (!switch_to_state_start()) {
				if (!switch_to_state_fallback()) {
					PX4_ERR("Can't switch to fallback landing");
					PLD_STATUS_MAVLINK(_MSG_PRIO_ERROR, "PLD: Can't switch to fallback landing");
				}
			}
		}

		return;
	}

	// If a strict precland is requested (horizontal offset is important)
	// HINT: This branch may try to switch to horizontal approach while target is not updated.
	// It will cause multiple errors output after unsuccessfull switch_to_state_horizontal_approach
	// calls. To avoid such behaviour _target_pose_updated flag check has been added.
	if (_param_strict.get() && _target_pose_updated)
	{
		// Get the current local position
		vehicle_local_position_s *vehicle_local_position = _navigator->get_local_position();

		// Target is still visible, but we are close to the final approach altitude
		if (check_state_conditions(PrecLandState::FinalApproach)) {
			// Strict precland is not locked yet
			if (!_strict_stop) {
				PX4_WARN("Final approach altitude has been reached, strict precland is disabled");
				PLD_STATUS_MAVLINK(_MSG_PRIO_WARNING, "PLD: Strict precland is disabled");

				// Block the strict precland to avoid horizontal approach close to the surface
				_strict_stop = true;
			}
		}
		// Strict precland is not blocked, we are out of the horizontal acceptance radius and over the final approach altitude
		else if (!_strict_stop && !check_hacc_rad(vehicle_local_position)) {
			PX4_WARN("Out of the horizontal acceptance radius (strict precland)");
			PLD_STATUS_MAVLINK(_MSG_PRIO_WARNING, "PLD: Out of the horizontal acceptance radius");

			// Correct the vehicle position using the horizontal approach step
			if (!switch_to_state_horizontal_approach()) {
				// Landing target position has been lost
				PX4_ERR("Can't switch to horizontal approach");
				PLD_STATUS_MAVLINK(_MSG_PRIO_ERROR, "PLD: Can't switch to horizontal approach");

				// No need to do anything else.
				// Condition check will handle the case on the next iteration.
			}

			return;
		}
	}

	// XXX need to transform to GPS coords because mc_pos_control only looks at that
	double lat, lon;
	map_projection_reproject(&_map_ref, _target_pose.x_abs, _target_pose.y_abs, &lat, &lon);

	pos_sp_triplet->current.lat = lat;
	pos_sp_triplet->current.lon = lon;

	pos_sp_triplet->current.type = position_setpoint_s::SETPOINT_TYPE_LAND;

	_navigator->set_position_setpoint_triplet_updated();
}

void
PrecLand::run_state_final_approach()
{
	// nothing to do, will land
}

void
PrecLand::run_state_search()
{
	// check if we can see the target
	if (check_state_conditions(PrecLandState::HorizontalApproach)) {
		if (!_target_acquired_time) {
			// target just became visible. Stop climbing, but give it some margin so we don't stop too apruptly
			_target_acquired_time = hrt_absolute_time();
			position_setpoint_triplet_s *pos_sp_triplet = _navigator->get_position_setpoint_triplet();
			float new_alt = _navigator->get_global_position()->alt + 1.0f;
			pos_sp_triplet->current.alt = new_alt < pos_sp_triplet->current.alt ? new_alt : pos_sp_triplet->current.alt;
			_navigator->set_position_setpoint_triplet_updated();
		}

	}

	// stay at that height for a second to allow the vehicle to settle
	if (_target_acquired_time && (hrt_absolute_time() - _target_acquired_time) > 1000000) {
		// try to switch to horizontal approach
		if (switch_to_state_horizontal_approach()) {
			return;
		}
	}

	// check if search timed out and go to fallback
	if (hrt_absolute_time() - _state_start_time > _param_pld_srch_tout.get()*SEC2USEC) {
		PX4_WARN("Search timed out");
		PLD_STATUS_MAVLINK(_MSG_PRIO_WARNING, "PLD: Search timed out");

		if (_param_asearch_enabled.get()) {
			// Active search is enabled, reset an active search (reset the attempts counter)
			if (!switch_to_state_asearch_reset()) {
				PX4_ERR("Can't reset an active search");
				PLD_STATUS_MAVLINK(_MSG_PRIO_ERROR, "PLD: Can't reset an active search");
			}
			else
				// Failed to start an active search, falling back
				return;
		}
		
		// Start a fall back
		if (!switch_to_state_fallback()) {
			PX4_ERR("Can't switch to fallback landing");
			PLD_STATUS_MAVLINK(_MSG_PRIO_ERROR, "PLD: Can't switch to fallback landing");
		}
	}
}

void
PrecLand::run_state_asearch_reset()
{
	// The active search counter has been reset during the switch procedure, start a new active search
	if (!switch_to_state_asearch_start()) {
		PX4_ERR("Can't start an active search");
		PLD_STATUS_MAVLINK(_MSG_PRIO_ERROR, "PLD: Can't start an active search");

		// Start a fall back
		if (!switch_to_state_fallback()) {
			PX4_ERR("Can't switch to a fallback");
			PLD_STATUS_MAVLINK(_MSG_PRIO_ERROR, "PLD: Can't switch to a fallback");
		}
	}
}

void
PrecLand::run_state_asearch_start()
{
	// Initialisation has been completed during the switch procedure, start a new circle
	if (!switch_to_state_asearch_new_circle()) {
		PX4_ERR("Can't start a first circle");
		PLD_STATUS_MAVLINK(_MSG_PRIO_ERROR, "PLD: Can't start a first circle");

		// Start a fall back
		if (!switch_to_state_fallback()) {
			PX4_ERR("Can't switch to a fallback");
			PLD_STATUS_MAVLINK(_MSG_PRIO_ERROR, "PLD: Can't switch to a fallback");
		}
	}
}

void
PrecLand::run_state_asearch_new_circle()
{
	// Check if the target is visible, start the horizontal approach
	if (check_state_conditions(PrecLandState::HorizontalApproach) && !switch_to_state_horizontal_approach())
		return;

	// We have reach a start position for the new circle
	if (check_state_conditions(PrecLandState::ActiveSearch)) {
		// Start moving around the circle
		if (!switch_to_state_asearch()) {
			PX4_ERR("Can't switch to an active search");
			PLD_STATUS_MAVLINK(_MSG_PRIO_ERROR, "PLD: Can't switch to active search");

			// Start a fallback
			if (!switch_to_state_fallback()) {
				PX4_ERR("Can't switch to a fallback");
				PLD_STATUS_MAVLINK(_MSG_PRIO_ERROR, "PLD: Can't switch to a fallback");
			}
		}
	}
}

void
PrecLand::run_state_asearch()
{
	// Check if the target is visible, start the horizontal approach
	if (check_state_conditions(PrecLandState::HorizontalApproach) && !switch_to_state_horizontal_approach())
		return;

	// Full circle
	if (_asearch_phi > 2 * (float)M_PI) {
		PX4_INFO("Active search circle finished");
		PLD_STATUS_MAVLINK(_MSG_PRIO_WARNING, "PLD: Active search circle finished");

		// Increase the circle radius
		_asearch_radius += _param_asearch_cc_step.get();

		// Start a new circle
		if (!switch_to_state_asearch_new_circle()) {
			PX4_WARN("Final circle has been finished");
			PLD_STATUS_MAVLINK(_MSG_PRIO_WARNING, "PLD: Final circle has been finished");

			// Return to the starting position
			if (!switch_to_state_asearch_return()) {
				PX4_ERR("Can't start a return state");
				PLD_STATUS_MAVLINK(_MSG_PRIO_ERROR, "PLD: Can't start a return state");

				// Fall back
				if (!switch_to_state_fallback()) {
					PX4_ERR("Can't switch to a fallback");
					PLD_STATUS_MAVLINK(_MSG_PRIO_ERROR, "PLD: Can't switch to a fallback");
				}
			}
		}
	}
	// Target coordinates are invalid or the target setpoint is reached
	else if (isnan(_asearch_target_x) || check_state_conditions(PrecLandState::ActiveSearch))
	{
		position_setpoint_triplet_s *pos_sp_triplet = _navigator->get_position_setpoint_triplet();

		// Get a new coordinates from a polar formula: r = R(phi)
		_asearch_target_x = _asearch_radius * cosf(_asearch_phi);
		_asearch_target_y = _asearch_radius * sinf(_asearch_phi);

		// Convert local NED coordinates to the global coordinates
		map_projection_reproject(&_asearch_ref, _asearch_target_x, _asearch_target_y, &pos_sp_triplet->current.lat,
			&pos_sp_triplet->current.lon);

		// Set a new setpoint
		_navigator->set_position_setpoint_triplet_updated();

		// We are reaching the end of the circle and acceptance radius allows to do the last step smaller than requested
		// m = 2 * R * sin(phi / 2)
		if ((_asearch_phi + _asearch_phi_step > 2 * (float)M_PI) &&
				(2 * _asearch_radius * sinf((2 * (float)M_PI - _asearch_phi) / 2) >= _param_asearch_acc_rad.get()))
			_asearch_phi = 2 * (float)M_PI;
		else
			// Move around the circle
			_asearch_phi += _asearch_phi_step;
	}
}

void
PrecLand::run_state_asearch_return()
{
	// Check if the target is visible, start the horizontal approach
	if (check_state_conditions(PrecLandState::HorizontalApproach) && !switch_to_state_horizontal_approach())
		return;

	// We have returned to the start position
	if (check_state_conditions(PrecLandState::ActiveSearchReturn)) {
		// Increase the active search attempts counter
		_asearch_cnt++;

		// Check if we exceeded the search attempts
		if (!check_state_conditions(PrecLandState::ActiveSearchStart)) {
			PX4_ERR("Too many active search attempts");
			PLD_STATUS_MAVLINK(_MSG_PRIO_ERROR, "PLD: Too many active search attempts");
		}
		else
		{
			// Restart the active search
			if (switch_to_state_asearch_start())
				return;
			else {
				PX4_ERR("Failed to start an active search");
				PLD_STATUS_MAVLINK(_MSG_PRIO_ERROR, "PLD: Failed to start an active search");
			}	
		}

		// Start a fall back
		if (!switch_to_state_fallback()) {
			PX4_ERR("Can't switch to a fallback");
			PLD_STATUS_MAVLINK(_MSG_PRIO_ERROR, "PLD: Can't switch to a fallback");
		}
	}
}

void
PrecLand::run_state_fallback()
{
	// nothing to do, we should be in the other module right now
}

bool
PrecLand::switch_to_state_start()
{
	if (check_state_conditions(PrecLandState::Start)) {
		position_setpoint_triplet_s *pos_sp_triplet = _navigator->get_position_setpoint_triplet();
		pos_sp_triplet->current.type = position_setpoint_s::SETPOINT_TYPE_POSITION;
		_navigator->set_position_setpoint_triplet_updated();
		_search_cnt++;

		_point_reached_time = 0;

		_state = PrecLandState::Start;
		_state_start_time = hrt_absolute_time();

		PX4_WARN("Precland start state");
		PLD_STATUS_MAVLINK(_MSG_PRIO_WARNING, "PLD: Precland start state");
		return true;
	}

	return false;
}

bool
PrecLand::switch_to_state_horizontal_approach()
{
	if (check_state_conditions(PrecLandState::HorizontalApproach)) {
		_approach_alt = _navigator->get_global_position()->alt;

		_point_reached_time = 0;

		_state = PrecLandState::HorizontalApproach;
		_state_start_time = hrt_absolute_time();

		PX4_WARN("Precland horizontal approach");
		PLD_STATUS_MAVLINK(_MSG_PRIO_WARNING, "PLD: Precland horizontal approach");
		return true;
	}

	return false;
}

bool
PrecLand::switch_to_state_descend_above_target()
{
	if (check_state_conditions(PrecLandState::DescendAboveTarget)) {
		_state = PrecLandState::DescendAboveTarget;
		_state_start_time = hrt_absolute_time();

		PX4_WARN("Precland descend above target");
		PLD_STATUS_MAVLINK(_MSG_PRIO_WARNING, "PLD: Precland descend above target");
		return true;
	}

	return false;
}

bool
PrecLand::switch_to_state_final_approach()
{
	if (check_state_conditions(PrecLandState::FinalApproach)) {
		_state = PrecLandState::FinalApproach;
		_state_start_time = hrt_absolute_time();

		PX4_WARN("Precland final approach");
		PLD_STATUS_MAVLINK(_MSG_PRIO_WARNING, "PLD: Precland final approach");
		return true;
	}

	return false;
}

bool
PrecLand::switch_to_state_search()
{
	PX4_INFO("Climbing to search altitude");
	PLD_STATUS_MAVLINK(_MSG_PRIO_WARNING, "PLD: Climbing to search altitude");
	vehicle_local_position_s *vehicle_local_position = _navigator->get_local_position();

	position_setpoint_triplet_s *pos_sp_triplet = _navigator->get_position_setpoint_triplet();
	pos_sp_triplet->current.alt = vehicle_local_position->ref_alt + _param_pld_srch_alt.get();
	pos_sp_triplet->current.type = position_setpoint_s::SETPOINT_TYPE_POSITION;
	_navigator->set_position_setpoint_triplet_updated();

	_target_acquired_time = 0;

	_state = PrecLandState::Search;
	_state_start_time = hrt_absolute_time();
	return true;
}

bool
PrecLand::switch_to_state_asearch_reset()
{
	// Check if it's possible to reset an active search from the current state
	if (!check_state_conditions(PrecLandState::ActiveSearchReset))
		return false;

	PX4_INFO("Starting an active search reset");
	PLD_STATUS_MAVLINK(_MSG_PRIO_WARNING, "PLD: Starting an active search reset");

	// Reset the active search attempts counter
	_asearch_cnt = 0;

	_state = PrecLandState::ActiveSearchReset;
	_state_start_time = hrt_absolute_time();
	return true;
}

bool
PrecLand::switch_to_state_asearch_start()
{
	if (_param_asearch_cc_step.get() > _param_asearch_limiting_radius.get()) {
		PX4_ERR("Concentric circles radius step is too hight");
		PLD_STATUS_MAVLINK(_MSG_PRIO_ERROR, "PLD: Concentric circles radius step is too hight");

		return false;
	}

	if (_param_asearch_cc_step.get() < _param_asearch_acc_rad.get()) {
		PX4_ERR("Circle radius step is less than an acceptance radius");
		PLD_STATUS_MAVLINK(_MSG_PRIO_ERROR, "PLD: Too low circle radius step");

		return false;
	}

	if (_param_asearch_setpoint_step.get() < _param_asearch_acc_rad.get()) {
		PX4_ERR("Setpoint step is less than an acceptance radius");
		PLD_STATUS_MAVLINK(_MSG_PRIO_ERROR, "PLD: Too low setpoint step");

		return false;
	}

	// First circle radius
	_asearch_radius = _param_asearch_cc_step.get();

	PX4_INFO("Starting an active search");
	PLD_STATUS_MAVLINK(_MSG_PRIO_WARNING, "PLD: Starting an active search");

	position_setpoint_triplet_s *pos_sp_triplet = _navigator->get_position_setpoint_triplet();
	// Init the global coordinates reference by the current coordinates
	map_projection_init(&_asearch_ref, pos_sp_triplet->current.lat, pos_sp_triplet->current.lon);

	_state = PrecLandState::ActiveSearchStart;
	_state_start_time = hrt_absolute_time();
	return true;
}

bool
PrecLand::switch_to_state_asearch_new_circle()
{
	// Check if it's possible to start a new from the current state
	if (!check_state_conditions(PrecLandState::ActiveSearchNewCircle))
		return false;

	PX4_INFO("Starting a new active search circle");
	PLD_STATUS_MAVLINK(_MSG_PRIO_WARNING, "PLD: Starting a new active search circle");

	// Calculate a new polar coordinates step as a horde between two set setpoints
	// phi = 2 * asin(m / (2 * R))
	_asearch_phi_step = 2 * asin(_param_asearch_setpoint_step.get() / (2 * _asearch_radius));

	position_setpoint_triplet_s *pos_sp_triplet = _navigator->get_position_setpoint_triplet();

	// Set an starting circle point
	_asearch_target_x = _asearch_radius;
	_asearch_target_y = 0;

	// Convert local NED coordinates to the global coordinates
	map_projection_reproject(&_asearch_ref, _asearch_radius, 0, &pos_sp_triplet->current.lat, &pos_sp_triplet->current.lon);
	
	// Set a new setpoint
	_navigator->set_position_setpoint_triplet_updated();

	_state = PrecLandState::ActiveSearchNewCircle;
	_state_start_time = hrt_absolute_time();
	return true;
}

bool
PrecLand::switch_to_state_asearch()
{
	PX4_INFO("Active search");
	PLD_STATUS_MAVLINK(_MSG_PRIO_WARNING, "PLD: Active search");

	// Invalidate a target coordinates (to force a setpoint update)
	_asearch_target_x = NAN;
	// Set an initial polar coordinate
	_asearch_phi = 0;

	_state = PrecLandState::ActiveSearch;
	_state_start_time = hrt_absolute_time();
	return true;
}

bool
PrecLand::switch_to_state_asearch_return()
{
	PX4_INFO("Return to the active search start position");
	PLD_STATUS_MAVLINK(_MSG_PRIO_WARNING, "PLD: Return to the active search start position");

	position_setpoint_triplet_s *pos_sp_triplet = _navigator->get_position_setpoint_triplet();

	// Get the initial global coordinates from the reference
	map_projection_reproject(&_asearch_ref, 0, 0, &pos_sp_triplet->current.lat, &pos_sp_triplet->current.lon);

	// Reset the target coordinates
	_asearch_target_x = 0;
	_asearch_target_y = 0;
	
	// Set a new setpoint
	_navigator->set_position_setpoint_triplet_updated();

	_state = PrecLandState::ActiveSearchReturn;
	_state_start_time = hrt_absolute_time();
	return true;
}

bool
PrecLand::switch_to_state_fallback()
{
	_state = PrecLandState::Fallback;
	_state_start_time = hrt_absolute_time();

	vehicle_command_s vcmd = {};

	switch(_param_fallback_action.get())
	{
	case PrecLand::PLD_FOAC_LAND:
		vcmd.command = vehicle_command_s::VEHICLE_CMD_NAV_LAND;

		PX4_WARN("Falling back to normal land");
		PLD_STATUS_MAVLINK(_MSG_PRIO_WARNING, "PLD: Falling back to normal land");
		break;
	case PrecLand::PLD_FOAC_RTL:
		vcmd.command = vehicle_command_s::VEHICLE_CMD_NAV_RETURN_TO_LAUNCH;

		PX4_WARN("Falling back to RTL");
		PLD_STATUS_MAVLINK(_MSG_PRIO_WARNING, "PLD: Falling back to RTL");
		break;
	default:
		// Falling back to land if the action is unknown
		vcmd.command = vehicle_command_s::VEHICLE_CMD_NAV_LAND;

		PX4_WARN("Unknown fallback action!");
		PLD_STATUS_MAVLINK(_MSG_PRIO_WARNING, "PLD: Unknown fallback action!");
		break;
	}

	_navigator->publish_vehicle_cmd(&vcmd);

	return true;
}

bool
PrecLand::switch_to_state_done()
{
	_state = PrecLandState::Done;
	_state_start_time = hrt_absolute_time();
	return true;
}

bool PrecLand::check_hacc_rad(vehicle_local_position_s *vehicle_local_position)
{
	// Strict precland is enabled and it's a strict precland in a funnel
	if (_param_strict.get() && (_strict_funnel_k > 0))
	{
		/* Calculate radius using a funnel linear part function and then limit output value
		* to the funnel top radius from the top and to the horizontal acceptance radius from
		* the bottom forming a funnel.
		*
		* 	r(a) = a * k + r_o, where:
		* 		a - a vehicle altitude,
		*		k - a funnel linear part slope,
		*		r_o - a funnel linear part offset.
		*	
		*/
		float funnel_rad = math::max(math::min((_target_pose.z_abs - vehicle_local_position->z) *
			_strict_funnel_k + _strict_funnel_r_o, _param_funnel_top_rad.get()), _param_hacc_rad.get());
		
		// PX4_WARN("FUNNEL: %f m, ALT: %f m", (double)funnel_rad, (double)fabsf(_target_pose.z_abs - vehicle_local_position->z));
		
		// Check if the vehicle is inside the funnel
		return fabsf(_target_pose.x_abs - vehicle_local_position->x) < funnel_rad
			    	&& fabsf(_target_pose.y_abs - vehicle_local_position->y) < funnel_rad;	
	}
	else
		// Check if the vehicle is inside the horizontal acceptance radius
		return fabsf(_target_pose.x_abs - vehicle_local_position->x) < _param_hacc_rad.get()
			    	&& fabsf(_target_pose.y_abs - vehicle_local_position->y) < _param_hacc_rad.get();			
}

bool PrecLand::check_setpoint_reached(struct map_projection_reference_s *ref, float target_x, float target_y, float acc_rad)
{
	vehicle_global_position_s *vehicle_global_position = _navigator->get_global_position();

	float cur_x, cur_y;

	map_projection_project(ref, vehicle_global_position->lat, vehicle_global_position->lon,
		&cur_x, &cur_y);

	return (fabsf(target_x - cur_x) < acc_rad) && (fabsf(target_y - cur_y) < acc_rad);
}

bool PrecLand::check_state_conditions(PrecLandState state)
{
	vehicle_local_position_s *vehicle_local_position = _navigator->get_local_position();

	switch (state) {
	case PrecLandState::Start:
		return _search_cnt <= _param_pld_max_srch.get();

	case PrecLandState::HorizontalApproach:

		// if we're already in this state, only want to make it invalid if we reached the target but can't see it anymore
		if (_state == PrecLandState::HorizontalApproach) {
<<<<<<< HEAD
			if (check_hacc_rad(vehicle_local_position)) {
=======
			if (fabsf(_target_pose.x_abs - vehicle_local_position->x) < _param_pld_hacc_rad.get()
			    && fabsf(_target_pose.y_abs - vehicle_local_position->y) < _param_pld_hacc_rad.get()) {
>>>>>>> 10690587
				// we've reached the position where we last saw the target. If we don't see it now, we need to do something
				return _target_pose_valid && _target_pose.abs_pos_valid;
			} else {
				// We've seen the target sometime during horizontal approach.
				// Even if we don't see it as we're moving towards it, continue approaching last known location
				return true;
			}
		}

		// If we're trying to switch to this state, the target needs to be visible
		return _target_pose_updated && _target_pose_valid && _target_pose.abs_pos_valid;

	case PrecLandState::DescendAboveTarget:

		// If we're already in this state, only leave it if target becomes unusable, don't care about horizontal offset to target
		if (_state == PrecLandState::DescendAboveTarget) {
			// if we're close to the ground, we're more critical of target timeouts so we quickly go into descend
			if (check_state_conditions(PrecLandState::FinalApproach)) {
				return hrt_absolute_time() - _target_pose.timestamp < 500000; // 0.5s

			} else {
				return _target_pose_valid && _target_pose.abs_pos_valid;
			}

		} else {
			// if not already in this state, need to be above target to enter it
			return _target_pose_updated && _target_pose.abs_pos_valid
<<<<<<< HEAD
			       && check_hacc_rad(vehicle_local_position);
=======
			       && fabsf(_target_pose.x_abs - vehicle_local_position->x) < _param_pld_hacc_rad.get()
			       && fabsf(_target_pose.y_abs - vehicle_local_position->y) < _param_pld_hacc_rad.get();
>>>>>>> 10690587
		}

	case PrecLandState::FinalApproach:
		return _target_pose_valid && _target_pose.abs_pos_valid
		       && (_target_pose.z_abs - vehicle_local_position->z) < _param_pld_fappr_alt.get();

	case PrecLandState::Search:
		return true;

	case PrecLandState::ActiveSearchReset:
		return true;

	case PrecLandState::ActiveSearchStart:
		return _asearch_cnt < _param_max_asearches.get();

	case PrecLandState::ActiveSearchNewCircle:
		if (_state == PrecLandState::ActiveSearchStart)
			return _asearch_radius >= _param_asearch_setpoint_step.get();
		else if (_state == PrecLandState::ActiveSearch)
			return _asearch_radius <= _param_asearch_limiting_radius.get();
		else
			return false;

	case PrecLandState::ActiveSearch:
		if ((_state == PrecLandState::ActiveSearchNewCircle) || (_state == PrecLandState::ActiveSearch))
			return check_setpoint_reached(&_asearch_ref, _asearch_target_x, _asearch_target_y,
				_param_asearch_acc_rad.get());
		else
			return false;

	case PrecLandState::ActiveSearchReturn:
		if (_state == PrecLandState::ActiveSearchReturn)
			return check_setpoint_reached(&_asearch_ref, _asearch_target_x, _asearch_target_y,
				_param_asearch_acc_rad.get());
		else
			return false;
		
	case PrecLandState::Fallback:
		return true;

	default:
		return false;
	}
}

void PrecLand::slewrate(float &sp_x, float &sp_y)
{
	matrix::Vector2f sp_curr(sp_x, sp_y);
	uint64_t now = hrt_absolute_time();

	float dt = (now - _last_slewrate_time);

	if (dt < 1) {
		// bad dt, can't divide by it
		return;
	}

	dt /= SEC2USEC;

	if (!_last_slewrate_time) {
		// running the first time since switching to precland

		// assume dt will be about 50000us
		dt = 50000 / SEC2USEC;

		// set a best guess for previous setpoints for smooth transition
		map_projection_project(&_map_ref, _navigator->get_position_setpoint_triplet()->current.lat,
				       _navigator->get_position_setpoint_triplet()->current.lon, &_sp_pev(0), &_sp_pev(1));
		_sp_pev_prev(0) = _sp_pev(0) - _navigator->get_local_position()->vx * dt;
		_sp_pev_prev(1) = _sp_pev(1) - _navigator->get_local_position()->vy * dt;
	}

	_last_slewrate_time = now;

	// limit the setpoint speed to the maximum cruise speed
	matrix::Vector2f sp_vel = (sp_curr - _sp_pev) / dt; // velocity of the setpoints

	if (sp_vel.length() > _param_xy_vel_cruise) {
		sp_vel = sp_vel.normalized() * _param_xy_vel_cruise;
		sp_curr = _sp_pev + sp_vel * dt;
	}

	// limit the setpoint acceleration to the maximum acceleration
	matrix::Vector2f sp_acc = (sp_curr - _sp_pev * 2 + _sp_pev_prev) / (dt * dt); // acceleration of the setpoints

	if (sp_acc.length() > _param_acceleration_hor) {
		sp_acc = sp_acc.normalized() * _param_acceleration_hor;
		sp_curr = _sp_pev * 2 - _sp_pev_prev + sp_acc * (dt * dt);
	}

	// limit the setpoint speed such that we can stop at the setpoint given the maximum acceleration/deceleration
	float max_spd = sqrtf(_param_acceleration_hor * ((matrix::Vector2f)(_sp_pev - matrix::Vector2f(sp_x,
			      sp_y))).length());
	sp_vel = (sp_curr - _sp_pev) / dt; // velocity of the setpoints

	if (sp_vel.length() > max_spd) {
		sp_vel = sp_vel.normalized() * max_spd;
		sp_curr = _sp_pev + sp_vel * dt;
	}

	_sp_pev_prev = _sp_pev;
	_sp_pev = sp_curr;

	sp_x = sp_curr(0);
	sp_y = sp_curr(1);
}<|MERGE_RESOLUTION|>--- conflicted
+++ resolved
@@ -93,19 +93,19 @@
 		if (_param_funnel_top_rad.get() > 0)
 		{
 			// Check if the funnel geometry is correct
-			if (_param_funnel_top_rad.get() > _param_hacc_rad.get() && 
-				_param_funnel_le_alt.get() >= _param_final_approach_alt.get() &&
-				_param_funnel_le_alt.get() < _param_search_alt.get())
+			if (_param_funnel_top_rad.get() > _param_pld_hacc_rad.get() &&
+				_param_funnel_le_alt.get() >= _param_pld_fappr_alt.get() &&
+				_param_funnel_le_alt.get() < _param_pld_srch_alt.get())
 			{
 				/* Calculate funnel linear part slope from two points
 				* 	k = (r_t - r_h) / (a_s - a_b), where:
 				*		r_t - a top funnel linear part radius,
 				*		r_h - a bottom funnel linear part radius (a horizontal acceptance radius)
 				*		a_s - a top funnel height (a search altitude),
-				*		a_b - a bottom funnel linear part height. 
+				*		a_b - a bottom funnel linear part height.
 				*/
-				_strict_funnel_k = (_param_funnel_top_rad.get() - _param_hacc_rad.get()) /
-					(_param_search_alt.get() - _param_funnel_le_alt.get());
+				_strict_funnel_k = (_param_funnel_top_rad.get() - _param_pld_hacc_rad.get()) /
+					(_param_pld_srch_alt.get() - _param_funnel_le_alt.get());
 
 				/* Calculate funnel linear part offset from the top point
 				* 	r_o = r_t + k * a_s, where:
@@ -113,7 +113,7 @@
 				*		k - a funnel linear part slope,
 				*		a_s - a top funnel height (a search altitude)
 				*/
-				_strict_funnel_r_o = _param_funnel_top_rad.get() - _strict_funnel_k * _param_search_alt.get();
+				_strict_funnel_r_o = _param_funnel_top_rad.get() - _strict_funnel_k * _param_pld_srch_alt.get();
 
 				PX4_INFO("Strict precland in a funnel");
 				PLD_STATUS_MAVLINK(_MSG_PRIO_WARNING, "PLD: Strict precland: FUNNEL");
@@ -502,7 +502,7 @@
 				// Failed to start an active search, falling back
 				return;
 		}
-		
+
 		// Start a fall back
 		if (!switch_to_state_fallback()) {
 			PX4_ERR("Can't switch to fallback landing");
@@ -651,7 +651,7 @@
 			else {
 				PX4_ERR("Failed to start an active search");
 				PLD_STATUS_MAVLINK(_MSG_PRIO_ERROR, "PLD: Failed to start an active search");
-			}	
+			}
 		}
 
 		// Start a fall back
@@ -837,7 +837,7 @@
 
 	// Convert local NED coordinates to the global coordinates
 	map_projection_reproject(&_asearch_ref, _asearch_radius, 0, &pos_sp_triplet->current.lat, &pos_sp_triplet->current.lon);
-	
+
 	// Set a new setpoint
 	_navigator->set_position_setpoint_triplet_updated();
 
@@ -876,7 +876,7 @@
 	// Reset the target coordinates
 	_asearch_target_x = 0;
 	_asearch_target_y = 0;
-	
+
 	// Set a new setpoint
 	_navigator->set_position_setpoint_triplet_updated();
 
@@ -942,21 +942,21 @@
 		* 		a - a vehicle altitude,
 		*		k - a funnel linear part slope,
 		*		r_o - a funnel linear part offset.
-		*	
+		*
 		*/
 		float funnel_rad = math::max(math::min((_target_pose.z_abs - vehicle_local_position->z) *
-			_strict_funnel_k + _strict_funnel_r_o, _param_funnel_top_rad.get()), _param_hacc_rad.get());
-		
+			_strict_funnel_k + _strict_funnel_r_o, _param_funnel_top_rad.get()), _param_pld_hacc_rad.get());
+
 		// PX4_WARN("FUNNEL: %f m, ALT: %f m", (double)funnel_rad, (double)fabsf(_target_pose.z_abs - vehicle_local_position->z));
-		
+
 		// Check if the vehicle is inside the funnel
 		return fabsf(_target_pose.x_abs - vehicle_local_position->x) < funnel_rad
-			    	&& fabsf(_target_pose.y_abs - vehicle_local_position->y) < funnel_rad;	
+			    	&& fabsf(_target_pose.y_abs - vehicle_local_position->y) < funnel_rad;
 	}
 	else
 		// Check if the vehicle is inside the horizontal acceptance radius
-		return fabsf(_target_pose.x_abs - vehicle_local_position->x) < _param_hacc_rad.get()
-			    	&& fabsf(_target_pose.y_abs - vehicle_local_position->y) < _param_hacc_rad.get();			
+		return fabsf(_target_pose.x_abs - vehicle_local_position->x) < _param_pld_hacc_rad.get()
+			    	&& fabsf(_target_pose.y_abs - vehicle_local_position->y) < _param_pld_hacc_rad.get();
 }
 
 bool PrecLand::check_setpoint_reached(struct map_projection_reference_s *ref, float target_x, float target_y, float acc_rad)
@@ -983,12 +983,7 @@
 
 		// if we're already in this state, only want to make it invalid if we reached the target but can't see it anymore
 		if (_state == PrecLandState::HorizontalApproach) {
-<<<<<<< HEAD
 			if (check_hacc_rad(vehicle_local_position)) {
-=======
-			if (fabsf(_target_pose.x_abs - vehicle_local_position->x) < _param_pld_hacc_rad.get()
-			    && fabsf(_target_pose.y_abs - vehicle_local_position->y) < _param_pld_hacc_rad.get()) {
->>>>>>> 10690587
 				// we've reached the position where we last saw the target. If we don't see it now, we need to do something
 				return _target_pose_valid && _target_pose.abs_pos_valid;
 			} else {
@@ -1016,12 +1011,7 @@
 		} else {
 			// if not already in this state, need to be above target to enter it
 			return _target_pose_updated && _target_pose.abs_pos_valid
-<<<<<<< HEAD
 			       && check_hacc_rad(vehicle_local_position);
-=======
-			       && fabsf(_target_pose.x_abs - vehicle_local_position->x) < _param_pld_hacc_rad.get()
-			       && fabsf(_target_pose.y_abs - vehicle_local_position->y) < _param_pld_hacc_rad.get();
->>>>>>> 10690587
 		}
 
 	case PrecLandState::FinalApproach:
@@ -1058,7 +1048,7 @@
 				_param_asearch_acc_rad.get());
 		else
 			return false;
-		
+
 	case PrecLandState::Fallback:
 		return true;
 
