/****************************************************************************
 *
 *   Copyright (c) 2017 PX4 Development Team. All rights reserved.
 *
 * Redistribution and use in source and binary forms, with or without
 * modification, are permitted provided that the following conditions
 * are met:
 *
 * 1. Redistributions of source code must retain the above copyright
 *    notice, this list of conditions and the following disclaimer.
 * 2. Redistributions in binary form must reproduce the above copyright
 *    notice, this list of conditions and the following disclaimer in
 *    the documentation and/or other materials provided with the
 *    distribution.
 * 3. Neither the name PX4 nor the names of its contributors may be
 *    used to endorse or promote products derived from this software
 *    without specific prior written permission.
 *
 * THIS SOFTWARE IS PROVIDED BY THE COPYRIGHT HOLDERS AND CONTRIBUTORS
 * "AS IS" AND ANY EXPRESS OR IMPLIED WARRANTIES, INCLUDING, BUT NOT
 * LIMITED TO, THE IMPLIED WARRANTIES OF MERCHANTABILITY AND FITNESS
 * FOR A PARTICULAR PURPOSE ARE DISCLAIMED. IN NO EVENT SHALL THE
 * COPYRIGHT OWNER OR CONTRIBUTORS BE LIABLE FOR ANY DIRECT, INDIRECT,
 * INCIDENTAL, SPECIAL, EXEMPLARY, OR CONSEQUENTIAL DAMAGES (INCLUDING,
 * BUT NOT LIMITED TO, PROCUREMENT OF SUBSTITUTE GOODS OR SERVICES; LOSS
 * OF USE, DATA, OR PROFITS; OR BUSINESS INTERRUPTION) HOWEVER CAUSED
 * AND ON ANY THEORY OF LIABILITY, WHETHER IN CONTRACT, STRICT
 * LIABILITY, OR TORT (INCLUDING NEGLIGENCE OR OTHERWISE) ARISING IN
 * ANY WAY OUT OF THE USE OF THIS SOFTWARE, EVEN IF ADVISED OF THE
 * POSSIBILITY OF SUCH DAMAGE.
 *
 ****************************************************************************/
/**
 * @file precland.cpp
 *
 * Helper class to do precision landing with a landing target
 *
 * @author Nicolas de Palezieux (Sunflower Labs) <ndepal@gmail.com>
 */

#include "precland.h"
#include "navigator.h"

#include <string.h>
#include <stdlib.h>
#include <stdbool.h>
#include <math.h>
#include <fcntl.h>

#include <systemlib/err.h>
#include <systemlib/mavlink_log.h>

#include <uORB/uORB.h>
#include <uORB/topics/position_setpoint_triplet.h>
#include <uORB/topics/vehicle_status.h>
#include <uORB/topics/vehicle_command.h>

#define SEC2USEC 1000000.0f

#define STATE_TIMEOUT 60000000 // [us] Maximum time to spend in any state

PrecLand::PrecLand(Navigator *navigator) :
	MissionBlock(navigator),
	ModuleParams(navigator)
{
}

void
PrecLand::on_activation()
{
	// We need to subscribe here and not in the constructor because constructor is called before the navigator task is spawned
	if (_target_pose_sub < 0) {
		_target_pose_sub = orb_subscribe(ORB_ID(landing_target_pose));
	}

	_state = PrecLandState::Start;
	_search_cnt = 0;
	_last_slewrate_time = 0;

	vehicle_local_position_s *vehicle_local_position = _navigator->get_local_position();

	if (!map_projection_initialized(&_map_ref)) {
		map_projection_init(&_map_ref, vehicle_local_position->ref_lat, vehicle_local_position->ref_lon);
	}

	position_setpoint_triplet_s *pos_sp_triplet = _navigator->get_position_setpoint_triplet();

	pos_sp_triplet->next.valid = false;

	// Check that the current position setpoint is valid, otherwise land at current position
	if (!pos_sp_triplet->current.valid) {
		PX4_WARN("Resetting landing position to current position");
		pos_sp_triplet->current.lat = _navigator->get_global_position()->lat;
		pos_sp_triplet->current.lon = _navigator->get_global_position()->lon;
		pos_sp_triplet->current.alt = _navigator->get_global_position()->alt;
		pos_sp_triplet->current.valid = true;
	}

	_sp_pev = matrix::Vector2f(0, 0);
	_sp_pev_prev = matrix::Vector2f(0, 0);
	_last_slewrate_time = 0;

	switch_to_state_start();

}

void
PrecLand::on_active()
{
	// get new target measurement
	orb_check(_target_pose_sub, &_target_pose_updated);

	if (_target_pose_updated) {
		orb_copy(ORB_ID(landing_target_pose), _target_pose_sub, &_target_pose);
		_target_pose_valid = true;
	}

	if ((hrt_elapsed_time(&_target_pose.timestamp) / 1e6f) > _param_timeout.get()) {
		_target_pose_valid = false;
	}

	// stop if we are landed
	if (_navigator->get_land_detected()->landed) {
		switch_to_state_done();
	}

	switch (_state) {
	case PrecLandState::Start:
		run_state_start();
		break;

	case PrecLandState::HorizontalApproach:
		run_state_horizontal_approach();
		break;

	case PrecLandState::DescendAboveTarget:
		run_state_descend_above_target();
		break;

	case PrecLandState::FinalApproach:
		run_state_final_approach();
		break;

	case PrecLandState::Search:
		run_state_search();
		break;

	case PrecLandState::Fallback:
		run_state_fallback();
		break;

	case PrecLandState::Done:
		// nothing to do
		break;

	default:
		// unknown state
		break;
	}

}

void
PrecLand::run_state_start()
{
	// check if target visible and go to horizontal approach
	if (switch_to_state_horizontal_approach()) {
		return;
	}

	if (_mode == PrecLandMode::Opportunistic) {
		// could not see the target immediately, so just fall back to normal landing
		if (!switch_to_state_fallback()) {
			mavlink_log_critical(_navigator->get_mavlink_log_pub(), "Can't switch to search or fallback landing");
		}
	}

	position_setpoint_triplet_s *pos_sp_triplet = _navigator->get_position_setpoint_triplet();
	float dist = get_distance_to_next_waypoint(pos_sp_triplet->current.lat, pos_sp_triplet->current.lon,
			_navigator->get_global_position()->lat, _navigator->get_global_position()->lon);

	// check if we've reached the start point
	if (dist < _navigator->get_acceptance_radius()) {
		if (!_point_reached_time) {
			_point_reached_time = hrt_absolute_time();
		}

		// if we don't see the target after 1 second, search for it
		if (_param_search_timeout.get() > 0) {

			if (hrt_absolute_time() - _point_reached_time > 2000000) {
				if (!switch_to_state_search()) {
					if (!switch_to_state_fallback()) {
						mavlink_log_critical(_navigator->get_mavlink_log_pub(), "Can't switch to search or fallback landing");
					}
				}
			}

		} else {
			if (!switch_to_state_fallback()) {
				mavlink_log_critical(_navigator->get_mavlink_log_pub(), "Can't switch to search or fallback landing");
			}
		}
	}
}

void
PrecLand::run_state_horizontal_approach()
{
	position_setpoint_triplet_s *pos_sp_triplet = _navigator->get_position_setpoint_triplet();

	// check if target visible, if not go to start
	if (!check_state_conditions(PrecLandState::HorizontalApproach)) {
		mavlink_log_critical(_navigator->get_mavlink_log_pub(), "Lost landing target while landing (horizontal approach).");

		// Stay at current position for searching for the landing target
		pos_sp_triplet->current.lat = _navigator->get_global_position()->lat;
		pos_sp_triplet->current.lon = _navigator->get_global_position()->lon;
		pos_sp_triplet->current.alt = _navigator->get_global_position()->alt;

		if (!switch_to_state_start()) {
			if (!switch_to_state_fallback()) {
				mavlink_log_critical(_navigator->get_mavlink_log_pub(), "Can't switch to search or fallback landing");
			}
		}

		return;
	}

	if (check_state_conditions(PrecLandState::DescendAboveTarget)) {
		if (!_point_reached_time) {
			_point_reached_time = hrt_absolute_time();
		}

		if (hrt_absolute_time() - _point_reached_time > 2000000) {
			// if close enough for descent above target go to descend above target
			if (switch_to_state_descend_above_target()) {
				return;
			}
		}

	}

	if (hrt_absolute_time() - _state_start_time > STATE_TIMEOUT) {
		mavlink_log_critical(_navigator->get_mavlink_log_pub(), "Precision landing took too long during horizontal approach phase.");

		if (switch_to_state_fallback()) {
			return;
		}

		mavlink_log_critical(_navigator->get_mavlink_log_pub(), "Can't switch to fallback landing");
	}

	float x = _target_pose.x_abs;
	float y = _target_pose.y_abs;

	slewrate(x, y);

	// XXX need to transform to GPS coords because mc_pos_control only looks at that
	double lat, lon;
	map_projection_reproject(&_map_ref, x, y, &lat, &lon);

	pos_sp_triplet->current.lat = lat;
	pos_sp_triplet->current.lon = lon;
	pos_sp_triplet->current.alt = _approach_alt;
	pos_sp_triplet->current.type = position_setpoint_s::SETPOINT_TYPE_POSITION;

	_navigator->set_position_setpoint_triplet_updated();
}

void
PrecLand::run_state_descend_above_target()
{
	position_setpoint_triplet_s *pos_sp_triplet = _navigator->get_position_setpoint_triplet();

	// check if target visible
	if (!check_state_conditions(PrecLandState::DescendAboveTarget)) {
		if (!switch_to_state_final_approach()) {
			mavlink_log_critical(_navigator->get_mavlink_log_pub(), "Lost landing target while landing (descending).");

			// Stay at current position for searching for the target
			pos_sp_triplet->current.lat = _navigator->get_global_position()->lat;
			pos_sp_triplet->current.lon = _navigator->get_global_position()->lon;
			pos_sp_triplet->current.alt = _navigator->get_global_position()->alt;

			if (!switch_to_state_start()) {
				if (!switch_to_state_fallback()) {
					mavlink_log_critical(_navigator->get_mavlink_log_pub(), "Can't switch to fallback landing");
				}
			}
		}

		return;
	}

	// XXX need to transform to GPS coords because mc_pos_control only looks at that
	double lat, lon;
	map_projection_reproject(&_map_ref, _target_pose.x_abs, _target_pose.y_abs, &lat, &lon);

	pos_sp_triplet->current.lat = lat;
	pos_sp_triplet->current.lon = lon;

	pos_sp_triplet->current.type = position_setpoint_s::SETPOINT_TYPE_LAND;

	_navigator->set_position_setpoint_triplet_updated();
}

void
PrecLand::run_state_final_approach()
{
	// nothing to do, will land
}

void
PrecLand::run_state_search()
{
	// check if we can see the target
	if (check_state_conditions(PrecLandState::HorizontalApproach)) {
		if (!_target_acquired_time) {
			// target just became visible. Stop climbing, but give it some margin so we don't stop too apruptly
			_target_acquired_time = hrt_absolute_time();
			position_setpoint_triplet_s *pos_sp_triplet = _navigator->get_position_setpoint_triplet();
			float new_alt = _navigator->get_global_position()->alt + 1.0f;
			pos_sp_triplet->current.alt = new_alt < pos_sp_triplet->current.alt ? new_alt : pos_sp_triplet->current.alt;
			_navigator->set_position_setpoint_triplet_updated();
		}

	}

	// stay at that height for a second to allow the vehicle to settle
	if (_target_acquired_time && (hrt_absolute_time() - _target_acquired_time) > 1000000) {
		// try to switch to horizontal approach
		if (switch_to_state_horizontal_approach()) {
			return;
		}
	}

	// check if search timed out and go to fallback
	if (hrt_absolute_time() - _state_start_time > _param_search_timeout.get()*SEC2USEC) {
		mavlink_log_critical(_navigator->get_mavlink_log_pub(), "Search timed out");

		if (!switch_to_state_fallback()) {
			mavlink_log_critical(_navigator->get_mavlink_log_pub(), "Can't switch to fallback landing");
		}
	}
}

void
PrecLand::run_state_fallback()
{
	// nothing to do, will land
}

bool
PrecLand::switch_to_state_start()
{
	if (check_state_conditions(PrecLandState::Start)) {
		position_setpoint_triplet_s *pos_sp_triplet = _navigator->get_position_setpoint_triplet();
		pos_sp_triplet->current.type = position_setpoint_s::SETPOINT_TYPE_POSITION;
		_navigator->set_position_setpoint_triplet_updated();
		_search_cnt++;

		_point_reached_time = 0;

		_state = PrecLandState::Start;
		_state_start_time = hrt_absolute_time();
		return true;
	}

	return false;
}

bool
PrecLand::switch_to_state_horizontal_approach()
{
	if (check_state_conditions(PrecLandState::HorizontalApproach)) {
		_approach_alt = _navigator->get_global_position()->alt;

		_point_reached_time = 0;

		_state = PrecLandState::HorizontalApproach;
		_state_start_time = hrt_absolute_time();
		return true;
	}

	return false;
}

bool
PrecLand::switch_to_state_descend_above_target()
{
	if (check_state_conditions(PrecLandState::DescendAboveTarget)) {
		_state = PrecLandState::DescendAboveTarget;
		_state_start_time = hrt_absolute_time();
		return true;
	}

	return false;
}

bool
PrecLand::switch_to_state_final_approach()
{
	if (check_state_conditions(PrecLandState::FinalApproach)) {
		_state = PrecLandState::FinalApproach;
		_state_start_time = hrt_absolute_time();
		return true;
	}

	return false;
}

bool
PrecLand::switch_to_state_search()
{
	PX4_INFO("Climbing to search altitude.");
	vehicle_local_position_s *vehicle_local_position = _navigator->get_local_position();

	position_setpoint_triplet_s *pos_sp_triplet = _navigator->get_position_setpoint_triplet();
	pos_sp_triplet->current.alt = vehicle_local_position->ref_alt + _param_search_alt.get();
	pos_sp_triplet->current.type = position_setpoint_s::SETPOINT_TYPE_POSITION;
	_navigator->set_position_setpoint_triplet_updated();

	_target_acquired_time = 0;

	_state = PrecLandState::Search;
	_state_start_time = hrt_absolute_time();
	return true;
}

bool
PrecLand::switch_to_state_fallback()
{
	PX4_WARN("Falling back to normal land.");
	position_setpoint_triplet_s *pos_sp_triplet = _navigator->get_position_setpoint_triplet();
	pos_sp_triplet->current.lat = _navigator->get_global_position()->lat;
	pos_sp_triplet->current.lon = _navigator->get_global_position()->lon;
	pos_sp_triplet->current.alt = _navigator->get_global_position()->alt;
	pos_sp_triplet->current.type = position_setpoint_s::SETPOINT_TYPE_LAND;
	_navigator->set_position_setpoint_triplet_updated();

	_state = PrecLandState::Fallback;
	_state_start_time = hrt_absolute_time();
	return true;
}

bool
PrecLand::switch_to_state_done()
{
	_state = PrecLandState::Done;
	_state_start_time = hrt_absolute_time();
	return true;
}

bool PrecLand::check_state_conditions(PrecLandState state)
{
	vehicle_local_position_s *vehicle_local_position = _navigator->get_local_position();

	switch (state) {
	case PrecLandState::Start:
		return _search_cnt <= _param_max_searches.get();

	case PrecLandState::HorizontalApproach:

		// if we're already in this state, only want to make it invalid if we reached the target but can't see it anymore
		if (_state == PrecLandState::HorizontalApproach) {
			if (fabsf(_target_pose.x_abs - vehicle_local_position->x) < _param_hacc_rad.get()
			    && fabsf(_target_pose.y_abs - vehicle_local_position->y) < _param_hacc_rad.get()) {
				// we've reached the position where we last saw the target. If we don't see it now, we need to do something
				return _target_pose_valid && _target_pose.abs_pos_valid;

			} else {
				// We've seen the target sometime during horizontal approach.
				// Even if we don't see it as we're moving towards it, continue approaching last known location
				return true;
			}
		}

		// If we're trying to switch to this state, the target needs to be visible
		return _target_pose_updated && _target_pose.abs_pos_valid;

	case PrecLandState::DescendAboveTarget:

		// if we're already in this state, only leave it if target becomes unusable, don't care about horizontall offset to target
		if (_state == PrecLandState::DescendAboveTarget) {
			// if we're close to the ground, we're more critical of target timeouts so we quickly go into descend
			if (check_state_conditions(PrecLandState::FinalApproach)) {
				return hrt_absolute_time() - _target_pose.timestamp < 500000; // 0.5s

			} else {
				return _target_pose_valid && _target_pose.abs_pos_valid;
			}

		} else {
			// if not already in this state, need to be above target to enter it
<<<<<<< HEAD
			return _target_pose_valid && _target_pose.abs_pos_valid
=======
			return _target_pose_updated && _target_pose.abs_pos_valid
>>>>>>> 4dcf578d
			       && fabsf(_target_pose.x_abs - vehicle_local_position->x) < _param_hacc_rad.get()
			       && fabsf(_target_pose.y_abs - vehicle_local_position->y) < _param_hacc_rad.get();
		}

	case PrecLandState::FinalApproach:
		return _target_pose_valid && _target_pose.abs_pos_valid
		       && (_target_pose.z_abs - vehicle_local_position->z) < _param_final_approach_alt.get();

	case PrecLandState::Search:
		return true;

	case PrecLandState::Fallback:
		return true;

	default:
		return false;
	}
}

void PrecLand::slewrate(float &sp_x, float &sp_y)
{
	matrix::Vector2f sp_curr(sp_x, sp_y);
	uint64_t now = hrt_absolute_time();

	float dt = (now - _last_slewrate_time);

	if (dt < 1) {
		// bad dt, can't divide by it
		return;
	}

	dt /= SEC2USEC;

	if (!_last_slewrate_time) {
		// running the first time since switching to precland

		// assume dt will be about 50000us
		dt = 50000 / SEC2USEC;

		// set a best guess for previous setpoints for smooth transition
		map_projection_project(&_map_ref, _navigator->get_position_setpoint_triplet()->current.lat,
				       _navigator->get_position_setpoint_triplet()->current.lon, &_sp_pev(0), &_sp_pev(1));
		_sp_pev_prev(0) = _sp_pev(0) - _navigator->get_local_position()->vx * dt;
		_sp_pev_prev(1) = _sp_pev(1) - _navigator->get_local_position()->vy * dt;
	}

	_last_slewrate_time = now;

	// limit the setpoint speed to the maximum cruise speed
	matrix::Vector2f sp_vel = (sp_curr - _sp_pev) / dt; // velocity of the setpoints

	if (sp_vel.length() > _param_xy_vel_cruise.get()) {
		sp_vel = sp_vel.normalized() * _param_xy_vel_cruise.get();
		sp_curr = _sp_pev + sp_vel * dt;
	}

	// limit the setpoint acceleration to the maximum acceleration
	matrix::Vector2f sp_acc = (sp_curr - _sp_pev * 2 + _sp_pev_prev) / (dt * dt); // acceleration of the setpoints

	if (sp_acc.length() > _param_acceleration_hor.get()) {
		sp_acc = sp_acc.normalized() * _param_acceleration_hor.get();
		sp_curr = _sp_pev * 2 - _sp_pev_prev + sp_acc * (dt * dt);
	}

	// limit the setpoint speed such that we can stop at the setpoint given the maximum acceleration/deceleration
	float max_spd = sqrtf(_param_acceleration_hor.get() * ((matrix::Vector2f)(_sp_pev - matrix::Vector2f(sp_x,
			      sp_y))).length());
	sp_vel = (sp_curr - _sp_pev) / dt; // velocity of the setpoints

	if (sp_vel.length() > max_spd) {
		sp_vel = sp_vel.normalized() * max_spd;
		sp_curr = _sp_pev + sp_vel * dt;
	}

	_sp_pev_prev = _sp_pev;
	_sp_pev = sp_curr;

	sp_x = sp_curr(0);
	sp_y = sp_curr(1);
}<|MERGE_RESOLUTION|>--- conflicted
+++ resolved
@@ -493,11 +493,7 @@
 
 		} else {
 			// if not already in this state, need to be above target to enter it
-<<<<<<< HEAD
-			return _target_pose_valid && _target_pose.abs_pos_valid
-=======
 			return _target_pose_updated && _target_pose.abs_pos_valid
->>>>>>> 4dcf578d
 			       && fabsf(_target_pose.x_abs - vehicle_local_position->x) < _param_hacc_rad.get()
 			       && fabsf(_target_pose.y_abs - vehicle_local_position->y) < _param_hacc_rad.get();
 		}
