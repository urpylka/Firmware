/***************************************************************************
 *
 *   Copyright (c) 2013-2017 PX4 Development Team. All rights reserved.
 *
 * Redistribution and use in source and binary forms, with or without
 * modification, are permitted provided that the following conditions
 * are met:
 *
 * 1. Redistributions of source code must retain the above copyright
 *    notice, this list of conditions and the following disclaimer.
 * 2. Redistributions in binary form must reproduce the above copyright
 *    notice, this list of conditions and the following disclaimer in
 *    the documentation and/or other materials provided with the
 *    distribution.
 * 3. Neither the name PX4 nor the names of its contributors may be
 *    used to endorse or promote products derived from this software
 *    without specific prior written permission.
 *
 * THIS SOFTWARE IS PROVIDED BY THE COPYRIGHT HOLDERS AND CONTRIBUTORS
 * "AS IS" AND ANY EXPRESS OR IMPLIED WARRANTIES, INCLUDING, BUT NOT
 * LIMITED TO, THE IMPLIED WARRANTIES OF MERCHANTABILITY AND FITNESS
 * FOR A PARTICULAR PURPOSE ARE DISCLAIMED. IN NO EVENT SHALL THE
 * COPYRIGHT OWNER OR CONTRIBUTORS BE LIABLE FOR ANY DIRECT, INDIRECT,
 * INCIDENTAL, SPECIAL, EXEMPLARY, OR CONSEQUENTIAL DAMAGES (INCLUDING,
 * BUT NOT LIMITED TO, PROCUREMENT OF SUBSTITUTE GOODS OR SERVICES; LOSS
 * OF USE, DATA, OR PROFITS; OR BUSINESS INTERRUPTION) HOWEVER CAUSED
 * AND ON ANY THEORY OF LIABILITY, WHETHER IN CONTRACT, STRICT
 * LIABILITY, OR TORT (INCLUDING NEGLIGENCE OR OTHERWISE) ARISING IN
 * ANY WAY OUT OF THE USE OF THIS SOFTWARE, EVEN IF ADVISED OF THE
 * POSSIBILITY OF SUCH DAMAGE.
 *
 ****************************************************************************/
/**
 * @file navigator.h
 * Helper class to access missions
 * @author Julian Oes <julian@oes.ch>
 * @author Anton Babushkin <anton.babushkin@me.com>
 * @author Thomas Gubler <thomasgubler@gmail.com>
 * @author Lorenz Meier <lorenz@px4.io>
 */

#pragma once

#include "datalinkloss.h"
#include "enginefailure.h"
#include "follow_target.h"
#include "geofence.h"
#include "gpsfailure.h"
#include "land.h"
#include "precland.h"
#include "loiter.h"
#include "mission.h"
#include "navigator_mode.h"
#include "rcloss.h"
#include "rtl.h"
#include "takeoff.h"
#include "charging_station.h"

#include "navigation.h"

#include <lib/perf/perf_counter.h>
#include <px4_module.h>
#include <px4_module_params.h>
#include <uORB/Subscription.hpp>
#include <uORB/topics/geofence_result.h>
#include <uORB/topics/mission.h>
#include <uORB/topics/mission_result.h>
#include <uORB/topics/parameter_update.h>
#include <uORB/topics/position_controller_status.h>
#include <uORB/topics/position_setpoint_triplet.h>
#include <uORB/topics/vehicle_command.h>
#include <uORB/topics/vehicle_global_position.h>
#include <uORB/topics/vehicle_gps_position.h>
#include <uORB/topics/vehicle_land_detected.h>
#include <uORB/topics/vehicle_local_position.h>
#include <uORB/topics/external_vehicle_position.h>
#include <uORB/uORB.h>

/**
 * Number of navigation modes that need on_active/on_inactive calls
 */
#define NAVIGATOR_MODE_ARRAY_SIZE 11


class Navigator : public ModuleBase<Navigator>, public ModuleParams
{
public:
	Navigator();
	~Navigator() override;

	Navigator(const Navigator &) = delete;
	Navigator operator=(const Navigator &) = delete;

	/** @see ModuleBase */
	static int task_spawn(int argc, char *argv[]);

	/** @see ModuleBase */
	static Navigator *instantiate(int argc, char *argv[]);

	/** @see ModuleBase */
	static int custom_command(int argc, char *argv[]);

	/** @see ModuleBase */
	static int print_usage(const char *reason = nullptr);

	/** @see ModuleBase::run() */
	void run() override;

	/** @see ModuleBase::print_status() */
	int print_status() override;

	/**
	 * Load fence from file
	 */
	void		load_fence_from_file(const char *filename);

	/**
	 * Publish the geofence result
	 */
	void		publish_geofence_result();

	void		publish_vehicle_cmd(vehicle_command_s *vcmd);

	void 		publish_vehicle_cmd_to_external(vehicle_command_s *vcmd);

	/**
	 * Generate an artificial traffic indication
	 *
	 * @param distance Horizontal distance to this vehicle
	 * @param direction Direction in earth frame from this vehicle in radians
	 * @param traffic_heading Travel direction of the traffic in earth frame in radians
	 * @param altitude_diff Altitude difference, positive is up
	 * @param hor_velocity Horizontal velocity of traffic, in m/s
	 * @param ver_velocity Vertical velocity of traffic, in m/s
	 */
	void		fake_traffic(const char *callsign, float distance, float direction, float traffic_heading, float altitude_diff,
				     float hor_velocity, float ver_velocity);

	/**
	 * Check nearby traffic for potential collisions
	 */
	void		check_traffic();

	/**
	 * Setters
	 */
	void		set_can_loiter_at_sp(bool can_loiter) { _can_loiter_at_sp = can_loiter; }
	void		set_position_setpoint_triplet_updated() { _pos_sp_triplet_updated = true; }
	void		set_mission_result_updated() { _mission_result_updated = true; }

	/**
	 * Getters
	 */
	struct home_position_s *get_home_position() { return &_home_pos; }
	struct mission_result_s *get_mission_result() { return &_mission_result; }
	struct position_setpoint_triplet_s *get_position_setpoint_triplet() { return &_pos_sp_triplet; }
	struct position_setpoint_triplet_s *get_reposition_triplet() { return &_reposition_triplet; }
	struct position_setpoint_triplet_s *get_takeoff_triplet() { return &_takeoff_triplet; }
	struct vehicle_global_position_s *get_global_position() { return &_global_pos; }
	struct vehicle_land_detected_s *get_land_detected() { return &_land_detected; }
	struct vehicle_local_position_s *get_local_position() { return &_local_pos; }
	struct vehicle_status_s *get_vstatus() { return &_vstatus; }
	PrecLand *get_precland() { return &_precland; } /**< allow others, e.g. Mission, to use the precision land block */
	ChargingStation *get_charging_station() { return &_charging_station; }

	const vehicle_roi_s &get_vroi() { return _vroi; }
	void reset_vroi() { _vroi = {}; }

	bool home_alt_valid() { return (_home_pos.timestamp > 0 && _home_pos.valid_alt); }
	bool home_position_valid() { return (_home_pos.timestamp > 0 && _home_pos.valid_alt && _home_pos.valid_hpos); }

<<<<<<< HEAD
	int		get_offboard_mission_sub() { return _offboard_mission_sub; }
	int		get_external_vehicle_position_sub() { return _external_vehicle_position_sub; }
=======
	int		get_mission_sub() { return _mission_sub; }
>>>>>>> 10690587

	Geofence	&get_geofence() { return _geofence; }

	bool		get_can_loiter_at_sp() { return _can_loiter_at_sp; }
	float		get_loiter_radius() { return _param_nav_loiter_rad.get(); }

	/**
	 * Returns the default acceptance radius defined by the parameter
	 */
	float		get_default_acceptance_radius();

	/**
	 * Get the acceptance radius
	 *
	 * @return the distance at which the next waypoint should be used
	 */
	float		get_acceptance_radius();

	/**
	 * Get the default altitude acceptance radius (i.e. from parameters)
	 *
	 * @return the distance from the target altitude before considering the waypoint reached
	 */
	float		get_default_altitude_acceptance_radius();

	/**
	 * Get the altitude acceptance radius
	 *
	 * @return the distance from the target altitude before considering the waypoint reached
	 */
	float		get_altitude_acceptance_radius();

	/**
	 * Get the cruising speed
	 *
	 * @return the desired cruising speed for this mission
	 */
	float		get_cruising_speed();

	/**
	 * Set the cruising speed
	 *
	 * Passing a negative value or leaving the parameter away will reset the cruising speed
	 * to its default value.
	 *
	 * For VTOL: sets cruising speed for current mode only (multirotor or fixed-wing).
	 *
	 */
	void		set_cruising_speed(float speed = -1.0f);

	/**
	 * Reset cruising speed to default values
	 *
	 * For VTOL: resets both cruising speeds.
	 */
	void		reset_cruising_speed();


	/**
	 *  Set triplets to invalid
	 */
	void 		reset_triplets();

	/**
	 * Get the target throttle
	 *
	 * @return the desired throttle for this mission
	 */
	float		get_cruising_throttle();

	/**
	 * Set the target throttle
	 */
	void		set_cruising_throttle(float throttle = -1.0f) { _mission_throttle = throttle; }

	/**
	 * Get the acceptance radius given the mission item preset radius
	 *
	 * @param mission_item_radius the radius to use in case the controller-derived radius is smaller
	 *
	 * @return the distance at which the next waypoint should be used
	 */
	float		get_acceptance_radius(float mission_item_radius);

	/**
	 * Get the yaw acceptance given the current mission item
	 *
	 * @param mission_item_yaw the yaw to use in case the controller-derived radius is finite
	 *
	 * @return the yaw at which the next waypoint should be used or NaN if the yaw at a waypoint
	 * should be ignored
	 */
	float 		get_yaw_acceptance(float mission_item_yaw);

	orb_advert_t	*get_mavlink_log_pub() { return &_mavlink_log_pub; }

	void		increment_mission_instance_count() { _mission_result.instance_count++; }

	void 		set_mission_failure(const char *reason);

	// MISSION
	bool		is_planned_mission() const { return _navigation_mode == &_mission; }
	bool		on_mission_landing() { return _mission.landing(); }
	bool		start_mission_landing() { return _mission.land_start(); }
	bool		mission_start_land_available() { return _mission.get_land_start_available(); }

	// RTL
	bool		mission_landing_required() { return _rtl.rtl_type() == RTL::RTL_LAND; }
	int			rtl_type() { return _rtl.rtl_type(); }
	bool		in_rtl_state() const { return _vstatus.nav_state == vehicle_status_s::NAVIGATION_STATE_AUTO_RTL; }

	bool		abort_landing();

	// Param access
	float		get_loiter_min_alt() const { return _param_mis_ltrmin_alt.get(); }
	float		get_takeoff_min_alt() const { return _param_mis_takeoff_alt.get(); }
	bool		get_takeoff_required() const { return _param_mis_takeoff_req.get(); }
	float		get_yaw_timeout() const { return _param_mis_yaw_tmt.get(); }
	float		get_yaw_threshold() const { return _param_mis_yaw_err.get(); }

	float		get_vtol_back_trans_deceleration() const { return _param_back_trans_dec_mss; }
	float		get_vtol_reverse_delay() const { return _param_reverse_delay; }

	bool		force_vtol();

private:
	DEFINE_PARAMETERS(
		(ParamFloat<px4::params::NAV_LOITER_RAD>) _param_nav_loiter_rad,	/**< loiter radius for fixedwing */
		(ParamFloat<px4::params::NAV_ACC_RAD>) _param_nav_acc_rad,	/**< acceptance for takeoff */
		(ParamFloat<px4::params::NAV_FW_ALT_RAD>)
		_param_nav_fw_alt_rad,	/**< acceptance radius for fixedwing altitude */
		(ParamFloat<px4::params::NAV_FW_ALTL_RAD>)
		_param_nav_fw_altl_rad,	/**< acceptance radius for fixedwing altitude before landing*/
		(ParamFloat<px4::params::NAV_MC_ALT_RAD>)
		_param_nav_mc_alt_rad,	/**< acceptance radius for multicopter altitude */
		(ParamInt<px4::params::NAV_FORCE_VT>) _param_nav_force_vt,	/**< acceptance radius for multicopter altitude */
		(ParamInt<px4::params::NAV_TRAFF_AVOID>) _param_nav_traff_avoid,	/**< avoiding other aircraft is enabled */

		// non-navigator parameters
		// Mission (MIS_*)
		(ParamFloat<px4::params::MIS_LTRMIN_ALT>) _param_mis_ltrmin_alt,
		(ParamFloat<px4::params::MIS_TAKEOFF_ALT>) _param_mis_takeoff_alt,
		(ParamBool<px4::params::MIS_TAKEOFF_REQ>) _param_mis_takeoff_req,
		(ParamFloat<px4::params::MIS_YAW_TMT>) _param_mis_yaw_tmt,
		(ParamFloat<px4::params::MIS_YAW_ERR>) _param_mis_yaw_err
	)

	int		_global_pos_sub{-1};		/**< global position subscription */
	int		_gps_pos_sub{-1};		/**< gps position subscription */
	int		_home_pos_sub{-1};		/**< home position subscription */
	int		_land_detected_sub{-1};		/**< vehicle land detected subscription */
	int		_local_pos_sub{-1};		/**< local position subscription */
	int		_mission_sub{-1};		/**< mission subscription */
	int		_param_update_sub{-1};		/**< param update subscription */
	int		_pos_ctrl_landing_status_sub{-1};	/**< position controller landing status subscription */
	int		_traffic_sub{-1};		/**< traffic subscription */
	int		_vehicle_command_sub{-1};	/**< vehicle commands (onboard and offboard) */
	int		_vstatus_sub{-1};		/**< vehicle status subscription */
	int		_external_vehicle_position_sub{-1};

	orb_advert_t	_geofence_result_pub{nullptr};
	orb_advert_t	_mavlink_log_pub{nullptr};	/**< the uORB advert to send messages over mavlink */
	orb_advert_t	_mission_result_pub{nullptr};
	orb_advert_t	_pos_sp_triplet_pub{nullptr};
	orb_advert_t	_vehicle_cmd_ack_pub{nullptr};
	orb_advert_t	_vehicle_cmd_pub{nullptr};
	orb_advert_t	_vehicle_roi_pub{nullptr};

	// Subscriptions
	home_position_s					_home_pos{};		/**< home position for RTL */
	mission_result_s				_mission_result{};
	vehicle_global_position_s			_global_pos{};		/**< global vehicle position */
	vehicle_gps_position_s				_gps_pos{};		/**< gps position */
	vehicle_land_detected_s				_land_detected{};	/**< vehicle land_detected */
	vehicle_local_position_s			_local_pos{};		/**< local vehicle position */
	vehicle_status_s				_vstatus{};		/**< vehicle status */

	uORB::Subscription<position_controller_status_s>	_position_controller_status_sub{ORB_ID(position_controller_status)};

	uint8_t						_previous_nav_state{}; /**< nav_state of the previous iteration*/

	// Publications
	geofence_result_s				_geofence_result{};
	position_setpoint_triplet_s			_pos_sp_triplet{};	/**< triplet of position setpoints */
	position_setpoint_triplet_s			_reposition_triplet{};	/**< triplet for non-mission direct position command */
	position_setpoint_triplet_s			_takeoff_triplet{};	/**< triplet for non-mission direct takeoff command */
	vehicle_roi_s					_vroi{};		/**< vehicle ROI */

	perf_counter_t	_loop_perf;			/**< loop performance counter */

	Geofence	_geofence;			/**< class that handles the geofence */
	bool		_geofence_violation_warning_sent{false}; /**< prevents spaming to mavlink */

	bool		_can_loiter_at_sp{false};			/**< flags if current position SP can be used to loiter */
	bool		_pos_sp_triplet_updated{false};		/**< flags if position SP triplet needs to be published */
	bool 		_pos_sp_triplet_published_invalid_once{false};	/**< flags if position SP triplet has been published once to UORB */
	bool		_mission_result_updated{false};		/**< flags if mission result has seen an update */

	NavigatorMode	*_navigation_mode{nullptr};		/**< abstract pointer to current navigation mode class */
	Mission		_mission;			/**< class that handles the missions */
	Loiter		_loiter;			/**< class that handles loiter */
	Takeoff		_takeoff;			/**< class for handling takeoff commands */
	Land		_land;			/**< class for handling land commands */
	PrecLand	_precland;			/**< class for handling precision land commands */
	RTL 		_rtl;				/**< class that handles RTL */
	RCLoss 		_rcLoss;				/**< class that handles RTL according to OBC rules (rc loss mode) */
	DataLinkLoss	_dataLinkLoss;			/**< class that handles the OBC datalink loss mode */
	EngineFailure	_engineFailure;			/**< class that handles the engine failure mode (FW only!) */
	GpsFailure	_gpsFailure;			/**< class that handles the OBC gpsfailure loss mode */
	FollowTarget	_follow_target;
	ChargingStation	_charging_station;

	NavigatorMode *_navigation_mode_array[NAVIGATOR_MODE_ARRAY_SIZE];	/**< array of navigation modes */

	param_t _handle_back_trans_dec_mss{PARAM_INVALID};
	param_t _handle_reverse_delay{PARAM_INVALID};
	float _param_back_trans_dec_mss{0.f};
	float _param_reverse_delay{0.f};

	float _mission_cruising_speed_mc{-1.0f};
	float _mission_cruising_speed_fw{-1.0f};
	float _mission_throttle{-1.0f};

	// update subscriptions
	void		global_position_update();
	void		gps_position_update();
	void		home_position_update(bool force = false);
	void		local_position_update();
	void		params_update();
	void		vehicle_land_detected_update();
	void		vehicle_status_update();

	/**
	 * Publish a new position setpoint triplet for position controllers
	 */
	void		publish_position_setpoint_triplet();

	/**
	 * Publish the mission result so commander and mavlink know what is going on
	 */
	void		publish_mission_result();

	void		publish_vehicle_command_ack(const vehicle_command_s &cmd, uint8_t result);
};<|MERGE_RESOLUTION|>--- conflicted
+++ resolved
@@ -169,12 +169,8 @@
 	bool home_alt_valid() { return (_home_pos.timestamp > 0 && _home_pos.valid_alt); }
 	bool home_position_valid() { return (_home_pos.timestamp > 0 && _home_pos.valid_alt && _home_pos.valid_hpos); }
 
-<<<<<<< HEAD
-	int		get_offboard_mission_sub() { return _offboard_mission_sub; }
 	int		get_external_vehicle_position_sub() { return _external_vehicle_position_sub; }
-=======
 	int		get_mission_sub() { return _mission_sub; }
->>>>>>> 10690587
 
 	Geofence	&get_geofence() { return _geofence; }
 
