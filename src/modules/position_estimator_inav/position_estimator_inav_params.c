/****************************************************************************
 *
 *   Copyright (C) 2013 Anton Babushkin. All rights reserved.
 *   Author: 	Anton Babushkin	<rk3dov@gmail.com>
 *
 * Redistribution and use in source and binary forms, with or without
 * modification, are permitted provided that the following conditions
 * are met:
 *
 * 1. Redistributions of source code must retain the above copyright
 *    notice, this list of conditions and the following disclaimer.
 * 2. Redistributions in binary form must reproduce the above copyright
 *    notice, this list of conditions and the following disclaimer in
 *    the documentation and/or other materials provided with the
 *    distribution.
 * 3. Neither the name PX4 nor the names of its contributors may be
 *    used to endorse or promote products derived from this software
 *    without specific prior written permission.
 *
 * THIS SOFTWARE IS PROVIDED BY THE COPYRIGHT HOLDERS AND CONTRIBUTORS
 * "AS IS" AND ANY EXPRESS OR IMPLIED WARRANTIES, INCLUDING, BUT NOT
 * LIMITED TO, THE IMPLIED WARRANTIES OF MERCHANTABILITY AND FITNESS
 * FOR A PARTICULAR PURPOSE ARE DISCLAIMED. IN NO EVENT SHALL THE
 * COPYRIGHT OWNER OR CONTRIBUTORS BE LIABLE FOR ANY DIRECT, INDIRECT,
 * INCIDENTAL, SPECIAL, EXEMPLARY, OR CONSEQUENTIAL DAMAGES (INCLUDING,
 * BUT NOT LIMITED TO, PROCUREMENT OF SUBSTITUTE GOODS OR SERVICES; LOSS
 * OF USE, DATA, OR PROFITS; OR BUSINESS INTERRUPTION) HOWEVER CAUSED
 * AND ON ANY THEORY OF LIABILITY, WHETHER IN CONTRACT, STRICT
 * LIABILITY, OR TORT (INCLUDING NEGLIGENCE OR OTHERWISE) ARISING IN
 * ANY WAY OUT OF THE USE OF THIS SOFTWARE, EVEN IF ADVISED OF THE
 * POSSIBILITY OF SUCH DAMAGE.
 *
 ****************************************************************************/

/*
 * @file position_estimator_inav_params.c
 *
 * Parameters for position_estimator_inav
 */

#include "position_estimator_inav_params.h"

PARAM_DEFINE_FLOAT(INAV_W_Z_BARO, 0.5f);
PARAM_DEFINE_FLOAT(INAV_W_Z_GPS_P, 0.005f);
PARAM_DEFINE_FLOAT(INAV_W_Z_SONAR, 3.0f);
PARAM_DEFINE_FLOAT(INAV_W_XY_GPS_P, 1.0f);
PARAM_DEFINE_FLOAT(INAV_W_XY_GPS_V, 2.0f);
PARAM_DEFINE_FLOAT(INAV_W_XY_FLOW, 5.0f);
PARAM_DEFINE_FLOAT(INAV_W_XY_RES_V, 0.5f);
PARAM_DEFINE_FLOAT(INAV_W_GPS_FLOW, 0.1f);
PARAM_DEFINE_FLOAT(INAV_W_ACC_BIAS, 0.05f);
PARAM_DEFINE_FLOAT(INAV_FLOW_K, 0.15f);
PARAM_DEFINE_FLOAT(INAV_FLOW_Q_MIN, 0.5f);
PARAM_DEFINE_FLOAT(INAV_SONAR_FILT, 0.05f);
PARAM_DEFINE_FLOAT(INAV_SONAR_ERR, 0.5f);
PARAM_DEFINE_FLOAT(INAV_LAND_T, 3.0f);
PARAM_DEFINE_FLOAT(INAV_LAND_DISP, 0.7f);
PARAM_DEFINE_FLOAT(INAV_LAND_THR, 0.2f);
<<<<<<< HEAD
PARAM_DEFINE_INT32(CBRK_NO_VISION, 328754);
=======
PARAM_DEFINE_FLOAT(INAV_DELAY_GPS, 0.2f);
>>>>>>> 8f957aeb

int parameters_init(struct position_estimator_inav_param_handles *h)
{
	h->w_z_baro = param_find("INAV_W_Z_BARO");
	h->w_z_gps_p = param_find("INAV_W_Z_GPS_P");
	h->w_z_sonar = param_find("INAV_W_Z_SONAR");
	h->w_xy_gps_p = param_find("INAV_W_XY_GPS_P");
	h->w_xy_gps_v = param_find("INAV_W_XY_GPS_V");
	h->w_xy_flow = param_find("INAV_W_XY_FLOW");
	h->w_xy_res_v = param_find("INAV_W_XY_RES_V");
	h->w_gps_flow = param_find("INAV_W_GPS_FLOW");
	h->w_acc_bias = param_find("INAV_W_ACC_BIAS");
	h->flow_k = param_find("INAV_FLOW_K");
	h->flow_q_min = param_find("INAV_FLOW_Q_MIN");
	h->sonar_filt = param_find("INAV_SONAR_FILT");
	h->sonar_err = param_find("INAV_SONAR_ERR");
	h->land_t = param_find("INAV_LAND_T");
	h->land_disp = param_find("INAV_LAND_DISP");
	h->land_thr = param_find("INAV_LAND_THR");
<<<<<<< HEAD
	h->no_vision = param_find("CBRK_NO_VISION");
=======
	h->delay_gps = param_find("INAV_DELAY_GPS");
>>>>>>> 8f957aeb

	return OK;
}

int parameters_update(const struct position_estimator_inav_param_handles *h, struct position_estimator_inav_params *p)
{
	param_get(h->w_z_baro, &(p->w_z_baro));
	param_get(h->w_z_gps_p, &(p->w_z_gps_p));
	param_get(h->w_z_sonar, &(p->w_z_sonar));
	param_get(h->w_xy_gps_p, &(p->w_xy_gps_p));
	param_get(h->w_xy_gps_v, &(p->w_xy_gps_v));
	param_get(h->w_xy_flow, &(p->w_xy_flow));
	param_get(h->w_xy_res_v, &(p->w_xy_res_v));
	param_get(h->w_gps_flow, &(p->w_gps_flow));
	param_get(h->w_acc_bias, &(p->w_acc_bias));
	param_get(h->flow_k, &(p->flow_k));
	param_get(h->flow_q_min, &(p->flow_q_min));
	param_get(h->sonar_filt, &(p->sonar_filt));
	param_get(h->sonar_err, &(p->sonar_err));
	param_get(h->land_t, &(p->land_t));
	param_get(h->land_disp, &(p->land_disp));
	param_get(h->land_thr, &(p->land_thr));
<<<<<<< HEAD
	param_get(h->no_vision, &(p->no_vision));
=======
	param_get(h->delay_gps, &(p->delay_gps));
>>>>>>> 8f957aeb

	return OK;
}<|MERGE_RESOLUTION|>--- conflicted
+++ resolved
@@ -1,7 +1,6 @@
 /****************************************************************************
  *
- *   Copyright (C) 2013 Anton Babushkin. All rights reserved.
- *   Author: 	Anton Babushkin	<rk3dov@gmail.com>
+ *   Copyright (c) 2013, 2014 PX4 Development Team. All rights reserved.
  *
  * Redistribution and use in source and binary forms, with or without
  * modification, are permitted provided that the following conditions
@@ -35,6 +34,8 @@
 /*
  * @file position_estimator_inav_params.c
  *
+ * @author Anton Babushkin <rk3dov@gmail.com>
+ *
  * Parameters for position_estimator_inav
  */
 
@@ -56,11 +57,8 @@
 PARAM_DEFINE_FLOAT(INAV_LAND_T, 3.0f);
 PARAM_DEFINE_FLOAT(INAV_LAND_DISP, 0.7f);
 PARAM_DEFINE_FLOAT(INAV_LAND_THR, 0.2f);
-<<<<<<< HEAD
-PARAM_DEFINE_INT32(CBRK_NO_VISION, 328754);
-=======
+PARAM_DEFINE_INT32(CBRK_NO_VISION, 0);
 PARAM_DEFINE_FLOAT(INAV_DELAY_GPS, 0.2f);
->>>>>>> 8f957aeb
 
 int parameters_init(struct position_estimator_inav_param_handles *h)
 {
@@ -80,11 +78,8 @@
 	h->land_t = param_find("INAV_LAND_T");
 	h->land_disp = param_find("INAV_LAND_DISP");
 	h->land_thr = param_find("INAV_LAND_THR");
-<<<<<<< HEAD
 	h->no_vision = param_find("CBRK_NO_VISION");
-=======
 	h->delay_gps = param_find("INAV_DELAY_GPS");
->>>>>>> 8f957aeb
 
 	return OK;
 }
@@ -107,11 +102,8 @@
 	param_get(h->land_t, &(p->land_t));
 	param_get(h->land_disp, &(p->land_disp));
 	param_get(h->land_thr, &(p->land_thr));
-<<<<<<< HEAD
 	param_get(h->no_vision, &(p->no_vision));
-=======
 	param_get(h->delay_gps, &(p->delay_gps));
->>>>>>> 8f957aeb
 
 	return OK;
 }