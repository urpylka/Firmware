/****************************************************************************
 *
 *   Copyright (c) 2013-2015 PX4 Development Team. All rights reserved.
 *
 * Redistribution and use in source and binary forms, with or without
 * modification, are permitted provided that the following conditions
 * are met:
 *
 * 1. Redistributions of source code must retain the above copyright
 *    notice, this list of conditions and the following disclaimer.
 * 2. Redistributions in binary form must reproduce the above copyright
 *    notice, this list of conditions and the following disclaimer in
 *    the documentation and/or other materials provided with the
 *    distribution.
 * 3. Neither the name PX4 nor the names of its contributors may be
 *    used to endorse or promote products derived from this software
 *    without specific prior written permission.
 *
 * THIS SOFTWARE IS PROVIDED BY THE COPYRIGHT HOLDERS AND CONTRIBUTORS
 * "AS IS" AND ANY EXPRESS OR IMPLIED WARRANTIES, INCLUDING, BUT NOT
 * LIMITED TO, THE IMPLIED WARRANTIES OF MERCHANTABILITY AND FITNESS
 * FOR A PARTICULAR PURPOSE ARE DISCLAIMED. IN NO EVENT SHALL THE
 * COPYRIGHT OWNER OR CONTRIBUTORS BE LIABLE FOR ANY DIRECT, INDIRECT,
 * INCIDENTAL, SPECIAL, EXEMPLARY, OR CONSEQUENTIAL DAMAGES (INCLUDING,
 * BUT NOT LIMITED TO, PROCUREMENT OF SUBSTITUTE GOODS OR SERVICES; LOSS
 * OF USE, DATA, OR PROFITS; OR BUSINESS INTERRUPTION) HOWEVER CAUSED
 * AND ON ANY THEORY OF LIABILITY, WHETHER IN CONTRACT, STRICT
 * LIABILITY, OR TORT (INCLUDING NEGLIGENCE OR OTHERWISE) ARISING IN
 * ANY WAY OUT OF THE USE OF THIS SOFTWARE, EVEN IF ADVISED OF THE
 * POSSIBILITY OF SUCH DAMAGE.
 *
 ****************************************************************************/

/**
 * @file commander_params.c
 *
 * Parameters defined by the sensors task.
 *
 * @author Lorenz Meier <lorenz@px4.io>
 * @author Thomas Gubler <thomas@px4.io>
 * @author Julian Oes <julian@px4.io>
 */

/**
 * Roll trim
 *
 * The trim value is the actuator control value the system needs
 * for straight and level flight. It can be calibrated by
 * flying manually straight and level using the RC trims and
 * copying them using the GCS.
 *
 * @group Radio Calibration
 * @min -0.25
 * @max 0.25
 * @decimal 2
 * @increment 0.01
 */
PARAM_DEFINE_FLOAT(TRIM_ROLL, 0.0f);

/**
 * Pitch trim
 *
 * The trim value is the actuator control value the system needs
 * for straight and level flight. It can be calibrated by
 * flying manually straight and level using the RC trims and
 * copying them using the GCS.
 *
 * @group Radio Calibration
 * @min -0.25
 * @max 0.25
 * @decimal 2
 * @increment 0.01
 */
PARAM_DEFINE_FLOAT(TRIM_PITCH, 0.0f);

/**
 * Yaw trim
 *
 * The trim value is the actuator control value the system needs
 * for straight and level flight. It can be calibrated by
 * flying manually straight and level using the RC trims and
 * copying them using the GCS.
 *
 * @group Radio Calibration
 * @min -0.25
 * @max 0.25
 * @decimal 2
 * @increment 0.01
 */
PARAM_DEFINE_FLOAT(TRIM_YAW, 0.0f);

/**
 * Datalink loss time threshold
 *
 * After this amount of seconds without datalink the data link lost mode triggers
 *
 * @group Commander
 * @unit s
 * @min 5
 * @max 300
 * @decimal 1
 * @increment 0.5
 */
PARAM_DEFINE_INT32(COM_DL_LOSS_T, 10);

/**
 * High Latency Datalink loss time threshold
 *
 * After this amount of seconds without datalink the data link lost mode triggers
 *
 * @group Commander
 * @unit s
 * @min 60
 * @max 3600
 */
PARAM_DEFINE_INT32(COM_HLDL_LOSS_T, 120);

/**
 * High Latency Datalink regain time threshold
 *
 * After a data link loss: after this this amount of seconds with a healthy datalink the 'datalink loss'
 * flag is set back to false
 *
 * @group Commander
 * @unit s
 * @min 0
 * @max 60
 */
PARAM_DEFINE_INT32(COM_HLDL_REG_T, 0);

/**
 * Engine Failure Throttle Threshold
 *
 * Engine failure triggers only above this throttle value
 *
 * @group Commander
 * @unit norm
 * @min 0.0
 * @max 1.0
 * @decimal 2
 * @increment 0.01
 */
PARAM_DEFINE_FLOAT(COM_EF_THROT, 0.5f);

/**
 * Engine Failure Current/Throttle Threshold
 *
 * Engine failure triggers only below this current value
 *
 * @group Commander
 * @min 0.0
 * @max 50.0
 * @unit A/%
 * @decimal 2
 * @increment 1
 */
PARAM_DEFINE_FLOAT(COM_EF_C2T, 5.0f);

/**
 * Engine Failure Time Threshold
 *
 * Engine failure triggers only if the throttle threshold and the
 * current to throttle threshold are violated for this time
 *
 * @group Commander
 * @unit s
 * @min 0.0
 * @max 60.0
 * @decimal 1
 * @increment 1
 */
PARAM_DEFINE_FLOAT(COM_EF_TIME, 10.0f);

/**
 * RC loss time threshold
 *
 * After this amount of seconds without RC connection the rc lost flag is set to true
 *
 * @group Commander
 * @unit s
 * @min 0
 * @max 35
 * @decimal 1
 * @increment 0.1
 */
PARAM_DEFINE_FLOAT(COM_RC_LOSS_T, 0.5f);

/**
 * RC stick override threshold
 *
 * If an RC stick is moved more than by this amount the system will interpret this as
 * override request by the pilot.
 *
 * @group Commander
 * @unit %
 * @min 5
 * @max 40
 * @decimal 0
 * @increment 0.05
 */
PARAM_DEFINE_FLOAT(COM_RC_STICK_OV, 12.0f);

/**
 * Home set horizontal threshold
 *
 * The home position will be set if the estimated positioning accuracy is below the threshold.
 *
 * @group Commander
 * @unit m
 * @min 2
 * @max 15
 * @decimal 2
 * @increment 0.5
 */
PARAM_DEFINE_FLOAT(COM_HOME_H_T, 5.0f);

/**
 * Home set vertical threshold
 *
 * The home position will be set if the estimated positioning accuracy is below the threshold.
 *
 * @group Commander
 * @unit m
 * @min 5
 * @max 25
 * @decimal 2
 * @increment 0.5
 */
PARAM_DEFINE_FLOAT(COM_HOME_V_T, 10.0f);

/**
 * RC control input mode
 *
 * The default value of 0 requires a valid RC transmitter setup.
 * Setting this to 1 allows joystick control and disables RC input handling and the associated checks. A value of
 * 2 will generate RC control data from manual input received via MAVLink instead
 * of directly forwarding the manual input data.
 *
 * @group Commander
 * @min 0
 * @max 2
 * @value 0 RC Transmitter
 * @value 1 Joystick/No RC Checks
 * @value 2 Virtual RC by Joystick
 */
PARAM_DEFINE_INT32(COM_RC_IN_MODE, 0);

/**
 * RC input arm/disarm command duration
 *
 * The default value of 1000 requires the stick to be held in the arm or disarm position for 1 second.
 *
 * @group Commander
 * @min 100
 * @max 1500
 */
PARAM_DEFINE_INT32(COM_RC_ARM_HYST, 1000);

/**
 * Time-out for auto disarm after landing
 *
 * A non-zero, positive value specifies the time-out period in seconds after which the vehicle will be
 * automatically disarmed in case a landing situation has been detected during this period.
 *
<<<<<<< HEAD
 * For configuring auto disarm timeout when the vehicle hasn't taken off, see COM_DISARM_TKO
 * parameter.
=======
 * The vehicle will also auto-disarm right after arming if it has not even flown, however the time
 * will always be 10 seconds such that the pilot has enough time to take off.
>>>>>>> 10690587
 *
 * A negative value means that automatic disarming triggered by landing detection is disabled.
 *
 * @group Commander
 * @min -1
 * @max 20
 * @unit s
 * @decimal 2
 */
PARAM_DEFINE_FLOAT(COM_DISARM_LAND, -1.0f);

/**
 * Time-out for auto disarm before takeoff
 *
 * A value of zero means that automatic disarming is disabled.
 *
 * @group Commander
 * @min 0
 * @max 60
 * @unit s
 * @decimal 0
 * @increment 1
 */
PARAM_DEFINE_INT32(COM_DISARM_TKO, 0);

/**
 * Allow arming without GPS
 *
 * The default allows to arm the vehicle without GPS signal.
 *
 * @group Commander
 * @boolean
 */
PARAM_DEFINE_INT32(COM_ARM_WO_GPS, 1);

/**
 * Arm switch is only a button
 *
 * The default uses the arm switch as real switch.
 * If parameter set button gets handled like stick arming.
 *
 * @group Commander
 * @min 0
 * @max 1
 * @value 0 Arm switch is a switch that stays on when armed
 * @value 1 Arm switch is a button that only triggers arming and disarming
 */
PARAM_DEFINE_INT32(COM_ARM_SWISBTN, 0);

/**
 * Battery failsafe mode
 *
 * Action the system takes on low battery. Defaults to off
 *
 * @group Commander
 * @value 0 Warning
 * @value 1 Return mode
 * @value 2 Land mode
 * @value 3 Return mode at critically low level, Land mode at current position if reaching dangerously low levels
 * @decimal 0
 * @increment 1
 * @increment 1
 */
PARAM_DEFINE_INT32(COM_LOW_BAT_ACT, 0);

/**
 * Time-out to wait when offboard connection is lost before triggering offboard lost action.
 * See COM_OBL_ACT and COM_OBL_RC_ACT to configure action.
 *
 * @group Commander
 * @unit s
 * @min 0
 * @max 60
 * @increment 1
 */
PARAM_DEFINE_FLOAT(COM_OF_LOSS_T, 0.0f);

/**
 * Set offboard loss failsafe mode
 *
 * The offboard loss failsafe will only be entered after a timeout,
 * set by COM_OF_LOSS_T in seconds.
 *
 * @value 0 Land mode
 * @value 1 Hold mode
 * @value 2 Return mode
 *
 * @group Mission
 */
PARAM_DEFINE_INT32(COM_OBL_ACT, 0);

/**
 * Set offboard loss failsafe mode when RC is available
 *
 * The offboard loss failsafe will only be entered after a timeout,
 * set by COM_OF_LOSS_T in seconds.
 *
 * @value 0 Position mode
 * @value 1 Altitude mode
 * @value 2 Manual
 * @value 3 Return mode
 * @value 4 Land mode
 * @value 5 Hold mode
 * @group Mission
 */
PARAM_DEFINE_INT32(COM_OBL_RC_ACT, 0);

/**
 * First flightmode slot (1000-1160)
 *
 * If the main switch channel is in this range the
 * selected flight mode will be applied.
 *
 * @value -1 Unassigned
 * @value 0 Manual
 * @value 1 Altitude
 * @value 2 Position
 * @value 3 Mission
 * @value 4 Hold
 * @value 10 Takeoff
 * @value 11 Land
 * @value 5 Return
 * @value 6 Acro
 * @value 7 Offboard
 * @value 8 Stabilized
 * @value 9 Rattitude
 * @value 12 Follow Me
 * @group Commander
 */
PARAM_DEFINE_INT32(COM_FLTMODE1, -1);

/**
 * Second flightmode slot (1160-1320)
 *
 * If the main switch channel is in this range the
 * selected flight mode will be applied.
 *
 * @value -1 Unassigned
 * @value 0 Manual
 * @value 1 Altitude
 * @value 2 Position
 * @value 3 Mission
 * @value 4 Hold
 * @value 10 Takeoff
 * @value 11 Land
 * @value 5 Return
 * @value 6 Acro
 * @value 7 Offboard
 * @value 8 Stabilized
 * @value 9 Rattitude
 * @value 12 Follow Me
 * @group Commander
 */
PARAM_DEFINE_INT32(COM_FLTMODE2, -1);

/**
 * Third flightmode slot (1320-1480)
 *
 * If the main switch channel is in this range the
 * selected flight mode will be applied.
 *
 * @value -1 Unassigned
 * @value 0 Manual
 * @value 1 Altitude
 * @value 2 Position
 * @value 3 Mission
 * @value 4 Hold
 * @value 10 Takeoff
 * @value 11 Land
 * @value 5 Return
 * @value 6 Acro
 * @value 7 Offboard
 * @value 8 Stabilized
 * @value 9 Rattitude
 * @value 12 Follow Me
 * @group Commander
 */
PARAM_DEFINE_INT32(COM_FLTMODE3, -1);

/**
 * Fourth flightmode slot (1480-1640)
 *
 * If the main switch channel is in this range the
 * selected flight mode will be applied.
 *
 * @value -1 Unassigned
 * @value 0 Manual
 * @value 1 Altitude
 * @value 2 Position
 * @value 3 Mission
 * @value 4 Hold
 * @value 10 Takeoff
 * @value 11 Land
 * @value 5 Return
 * @value 6 Acro
 * @value 7 Offboard
 * @value 8 Stabilized
 * @value 9 Rattitude
 * @value 12 Follow Me
 * @group Commander
 */
PARAM_DEFINE_INT32(COM_FLTMODE4, -1);

/**
 * Fifth flightmode slot (1640-1800)
 *
 * If the main switch channel is in this range the
 * selected flight mode will be applied.
 *
 * @value -1 Unassigned
 * @value 0 Manual
 * @value 1 Altitude
 * @value 2 Position
 * @value 3 Mission
 * @value 4 Hold
 * @value 10 Takeoff
 * @value 11 Land
 * @value 5 Return
 * @value 6 Acro
 * @value 7 Offboard
 * @value 8 Stabilized
 * @value 9 Rattitude
 * @value 12 Follow Me
 * @group Commander
 */
PARAM_DEFINE_INT32(COM_FLTMODE5, -1);

/**
 * Sixth flightmode slot (1800-2000)
 *
 * If the main switch channel is in this range the
 * selected flight mode will be applied.
 *
 * @value -1 Unassigned
 * @value 0 Manual
 * @value 1 Altitude
 * @value 2 Position
 * @value 3 Mission
 * @value 4 Hold
 * @value 10 Takeoff
 * @value 11 Land
 * @value 5 Return
 * @value 6 Acro
 * @value 7 Offboard
 * @value 8 Stabilized
 * @value 9 Rattitude
 * @value 12 Follow Me
 * @group Commander
 */
PARAM_DEFINE_INT32(COM_FLTMODE6, -1);

/**
 * Maximum EKF position innovation test ratio that will allow arming
 *
 * @group Commander
 * @unit m
 * @min 0.1
 * @max 1.0
 * @decimal 2
 * @increment 0.05
 */
PARAM_DEFINE_FLOAT(COM_ARM_EKF_POS, 0.5f);

/**
 * Maximum EKF velocity innovation test ratio that will allow arming
 *
 * @group Commander
 * @unit m/s
 * @min 0.1
 * @max 1.0
 * @decimal 2
 * @increment 0.05
 */
PARAM_DEFINE_FLOAT(COM_ARM_EKF_VEL, 0.5f);

/**
 * Maximum EKF height innovation test ratio that will allow arming
 *
 * @group Commander
 * @unit m
 * @min 0.1
 * @max 1.0
 * @decimal 2
 * @increment 0.05
 */
PARAM_DEFINE_FLOAT(COM_ARM_EKF_HGT, 1.0f);

/**
 * Maximum EKF yaw innovation test ratio that will allow arming
 *
 * @group Commander
 * @unit rad
 * @min 0.1
 * @max 1.0
 * @decimal 2
 * @increment 0.05
 */
PARAM_DEFINE_FLOAT(COM_ARM_EKF_YAW, 0.5f);

/**
 * Maximum value of EKF accelerometer delta velocity bias estimate that will allow arming.
 * Note: ekf2 will limit the delta velocity bias estimate magnitude to be less than EKF2_ABL_LIM * FILTER_UPDATE_PERIOD_MS * 0.001 so this parameter must be less than that to be useful.
 *
 * @group Commander
 * @unit m/s
 * @min 0.001
 * @max 0.01
 * @decimal 4
 * @increment 0.0001
 */
PARAM_DEFINE_FLOAT(COM_ARM_EKF_AB, 1.73e-3f);

/**
 * Maximum value of EKF gyro delta angle bias estimate that will allow arming
 *
 * @group Commander
 * @unit rad
 * @min 0.0001
 * @max 0.0017
 * @decimal 5
 * @increment 0.0001
 */
PARAM_DEFINE_FLOAT(COM_ARM_EKF_GB, 8.7e-4f);

/**
 * Maximum accelerometer inconsistency between IMU units that will allow arming
 *
 * @group Commander
 * @unit m/s/s
 * @min 0.1
 * @max 1.0
 * @decimal 2
 * @increment 0.05
 */
PARAM_DEFINE_FLOAT(COM_ARM_IMU_ACC, 0.7f);

/**
 * Maximum rate gyro inconsistency between IMU units that will allow arming
 *
 * @group Commander
 * @unit rad/s
 * @min 0.02
 * @max 0.3
 * @decimal 3
 * @increment 0.01
 */
PARAM_DEFINE_FLOAT(COM_ARM_IMU_GYR, 0.25f);

/**
 * Maximum magnetic field inconsistency between units that will allow arming
 *
 * @group Commander
 * @unit Gauss
 * @min 0.05
 * @max 0.5
 * @decimal 2
 * @increment 0.05
 */
PARAM_DEFINE_FLOAT(COM_ARM_MAG, 0.15f);

/**
 * Enable RC stick override of auto modes
 *
 * @boolean
 * @group Commander
 */
PARAM_DEFINE_INT32(COM_RC_OVERRIDE, 0);

/**
 * Require valid mission to arm
 *
 * The default allows to arm the vehicle without a valid mission.
 *
 * @group Commander
 * @boolean
 */
PARAM_DEFINE_INT32(COM_ARM_MIS_REQ, 0);

/**
 * Position control navigation loss response.
 *
 * This sets the flight mode that will be used if navigation accuracy is no longer adequate for position control.
 * Navigation accuracy checks can be disabled using the CBRK_VELPOSERR parameter, but doing so will remove protection for all flight modes.
 *
 * @value 0 Assume use of remote control after fallback. Switch to Altitude mode if a height estimate is available, else switch to MANUAL.
 * @value 1 Assume no use of remote control after fallback. Switch to Land mode if a height estimate is available, else switch to TERMINATION.
 *
 * @group Commander
 */
PARAM_DEFINE_INT32(COM_POSCTL_NAVL, 0);

/**
 * Arm authorization parameters, this uint32_t will be split between starting from the LSB:
 * - 8bits to authorizer system id
 * - 16bits to authentication method parameter, this will be used to store a timeout for the first 2 methods but can be used to another parameter for other new authentication methods.
 * - 7bits to authentication method
 * 		- one arm = 0
 * 		- two step arm = 1
 * * the MSB bit is not used to avoid problems in the conversion between int and uint
 *
 * Default value: (10 << 0 | 1000 << 8 | 0 << 24) = 256010
 * - authorizer system id = 10
 * - authentication method parameter = 10000msec of timeout
 * - authentication method = during arm
 * @group Commander
 */
PARAM_DEFINE_INT32(COM_ARM_AUTH, 256010);

/**
 * Loss of position failsafe activation delay.
 *
 * This sets number of seconds that the position checks need to be failed before the failsafe will activate.
 * The default value has been optimised for rotary wing applications. For fixed wing applications, a larger value between 5 and 10 should be used.
 *
 * @unit sec
 * @reboot_required true
 * @group Commander
 * @min 1
 * @max 100
 */
PARAM_DEFINE_INT32(COM_POS_FS_DELAY, 1);

/**
 * Loss of position probation delay at takeoff.
 *
 * The probation delay is the number of seconds that the EKF innovation checks need to pass for the position to be declared good after it has been declared bad.
 * The probation delay will be reset to this parameter value when takeoff is detected.
 * After takeoff, if position checks are passing, the probation delay will reduce by one second for every lapsed second of valid position down to a minimum of 1 second.
 * If position checks are failing, the probation delay will increase by COM_POS_FS_GAIN seconds for every lapsed second up to a maximum of 100 seconds.
 * The default value has been optimised for rotary wing applications. For fixed wing applications, a value of 1 should be used.
 *
 * @unit sec
 * @reboot_required true
 * @group Commander
 * @min 1
 * @max 100
 */
PARAM_DEFINE_INT32(COM_POS_FS_PROB, 30);

/**
 * Loss of position probation gain factor.
 *
 * This sets the rate that the loss of position probation time grows when position checks are failing.
 * The default value has been optimised for rotary wing applications. For fixed wing applications a value of 0 should be used.
 *
 * @reboot_required true
 * @group Commander
 */
PARAM_DEFINE_INT32(COM_POS_FS_GAIN, 10);

/**
 * Horizontal position error threshold.
 *
 * This is the horizontal position error (EPH) threshold that will trigger a failsafe. The default is appropriate for a multicopter. Can be increased for a fixed-wing.
 *
 * @unit m
 * @group Commander
 */
PARAM_DEFINE_FLOAT(COM_POS_FS_EPH, 5);

/**
 * Vertical position error threshold.
 *
 * This is the vertical position error (EPV) threshold that will trigger a failsafe. The default is appropriate for a multicopter. Can be increased for a fixed-wing.
 *
 * @unit m
 * @group Commander
 */
PARAM_DEFINE_FLOAT(COM_POS_FS_EPV, 10);

/**
 * Horizontal velocity error threshold.
 *
 * This is the horizontal velocity error (EVH) threshold that will trigger a failsafe. The default is appropriate for a multicopter. Can be increased for a fixed-wing.
 *
 * @unit m/s
 * @group Commander
 */
PARAM_DEFINE_FLOAT(COM_VEL_FS_EVH, 1);

/**
 * Next flight UUID
 *
 * This number is incremented automatically after every flight on
 * disarming in order to remember the next flight UUID.
 * The first flight is 0.
 *
 * @group Commander
 * @category system
 * @volatile
 * @min 0
 */
PARAM_DEFINE_INT32(COM_FLIGHT_UUID, 0);

/**
 * Action after TAKEOFF has been accepted.
 *
 * The mode transition after TAKEOFF has completed successfully.
 *
 * @value 0 Hold
 * @value 1 Mission (if valid)
 * @group Mission
 */
PARAM_DEFINE_INT32(COM_TAKEOFF_ACT, 0);

/**
 * Set data link loss failsafe mode
 *
 * The data link loss failsafe will only be entered after a timeout,
 * set by COM_DL_LOSS_T in seconds. Once the timeout occurs the selected
 * action will be executed. Setting this parameter to 4 will enable CASA
 * Outback Challenge rules, which are only recommended to participants
 * of that competition.
 *
 * @value 0 Disabled
 * @value 1 Hold mode
 * @value 2 Return mode
 * @value 3 Land mode
 * @value 4 Data Link Auto Recovery (CASA Outback Challenge rules)
 * @value 5 Terminate
 * @value 6 Lockdown
 *
 * @group Mission
 */
PARAM_DEFINE_INT32(NAV_DLL_ACT, 0);

/**
 * Set RC loss failsafe mode
 *
 * The RC loss failsafe will only be entered after a timeout,
 * set by COM_RC_LOSS_T in seconds. If RC input checks have been disabled
 * by setting the COM_RC_IN_MODE param it will not be triggered.
 * Setting this parameter to 4 will enable CASA Outback Challenge rules,
 * which are only recommended to participants of that competition.
 *
 * @value 0 Disabled
 * @value 1 Hold mode
 * @value 2 Return mode
 * @value 3 Land mode
 * @value 4 RC Auto Recovery (CASA Outback Challenge rules)
 * @value 5 Terminate
 * @value 6 Lockdown
 *
 * @group Mission
 */
PARAM_DEFINE_INT32(NAV_RCL_ACT, 2);

/**
 * Flag to enable obstacle avoidance.
 *
 * @boolean
 * @group Mission
 */
PARAM_DEFINE_INT32(COM_OBS_AVOID, 0);

/**
 * Set avoidance system bootup timeout.
 *
 * The avoidance system running on the companion computer is expected to boot
 * within this time and start providing trajectory points.
 * If no avoidance system is detected a MAVLink warning message is sent.
 * @group Commander
 * @unit s
 * @min 0
 * @max 200
 */
PARAM_DEFINE_INT32(COM_OA_BOOT_T, 100);

/**
 * Airspeed failsafe consistency threshold (Experimental)
 *
 * This specifies the minimum airspeed test ratio as logged in estimator_status.tas_test_ratio required to trigger a failsafe. Larger values make the check less sensitive, smaller values make it more sensitive. Start with a value of 1.0 when tuning. When estimator_status.tas_test_ratio is > 1.0 it indicates the inconsistency between predicted and measured airspeed is large enough to cause the navigation EKF to reject airspeed measurements. The time required to detect a fault when the threshold is exceeded depends on the size of the exceedance and is controlled by the COM_TAS_FS_INTEG parameter. The subsequent failsafe response is controlled by the COM_ASPD_FS_ACT parameter.
*
 * @min 0.5
 * @max 3.0
 * @group Commander
 * @category Developer
 */
PARAM_DEFINE_FLOAT(COM_TAS_FS_INNOV, 1.0f);

/**
 * Airspeed failsafe consistency delay (Experimental)
 *
 * This sets the time integral of airspeed test ratio exceedance above COM_TAS_FS_INNOV required to trigger a failsafe. For example if COM_TAS_FS_INNOV is 100 and estimator_status.tas_test_ratio is 2.0, then the exceedance is 1.0 and the integral will rise at a rate of 1.0/second. A negative value disables the check. Larger positive values make the check less sensitive, smaller positive values make it more sensitive. The failsafe response is controlled by the COM_ASPD_FS_ACT parameter.
 *
 * @unit s
 * @max 30.0
 * @group Commander
 * @category Developer
 */
PARAM_DEFINE_FLOAT(COM_TAS_FS_INTEG, -1.0f);

/**
 * Airspeed failsafe stop delay (Experimental)
 *
 * Delay before stopping use of airspeed sensor if checks indicate sensor is bad. The failsafe response is controlled by the COM_ASPD_FS_ACT parameter.
 *
 * @unit s
 * @group Commander
 * @category Developer
 * @min 1
 * @max 10
 */
PARAM_DEFINE_INT32(COM_TAS_FS_T1, 3);

/**
 * Airspeed failsafe start delay (Experimental)
 *
 * Delay before switching back to using airspeed sensor if checks indicate sensor is good. The failsafe response is controlled by the COM_ASPD_FS_ACT parameter.
 *
 * @unit s
 * @group Commander
 * @category Developer
 * @min 10
 * @max 1000
 */
PARAM_DEFINE_INT32(COM_TAS_FS_T2, 100);

/**
 * Airspeed fault detection stall airspeed. (Experimental)
 *
 * This is the minimum indicated airspeed at which the wing can produce 1g of lift. It is used by the airspeed sensor fault detection and failsafe calculation to detect a significant airspeed low measurement error condition and should be set based on flight test for reliable operation. The failsafe response is controlled by the COM_ASPD_FS_ACT parameter.
 *
 * @group Commander
 * @category Developer
 * @unit m/s
 */
PARAM_DEFINE_FLOAT(COM_ASPD_STALL, 10.0f);

/**
 * Airspeed fault detection (Experimental)
 *
 * Failsafe action when bad airspeed measurements are detected. Ensure the COM_ASPD_STALL parameter is set correctly before use.
 *
 * @value 0 disabled
 * @value 1 log a message
 * @value 2 log a message, warn the user
 * @value 3 log a message, warn the user, switch to non-airspeed TECS mode
 * @value 4 log a message, warn the user, switch to non-airspeed TECS mode, switch to Return mode after COM_ASPD_FS_DLY seconds
 * @group Commander
 * @category Developer
 */
PARAM_DEFINE_INT32(COM_ASPD_FS_ACT, 0);

/**
 * Airspeed fault detection delay before RTL (Experimental)
 *
 * RTL delay after bad airspeed measurements are detected if COM_ASPD_FS_ACT is set to 4. Ensure the COM_ASPD_STALL parameter is set correctly before use. The failsafe start and stop delays are controlled by the COM_TAS_FS_T1 and COM_TAS_FS_T2 parameters. Additional protection against persistent airspeed sensor errors can be enabled using the COM_TAS_FS_INNOV parameter, but these addtional checks are more prone to false positives in windy conditions.
 *
 * @min 0
 * @max 300
 * @unit s
 * @group Commander
 * @category Developer
 */
PARAM_DEFINE_INT32(COM_ASPD_FS_DLY, 0);
<|MERGE_RESOLUTION|>--- conflicted
+++ resolved
@@ -262,13 +262,8 @@
  * A non-zero, positive value specifies the time-out period in seconds after which the vehicle will be
  * automatically disarmed in case a landing situation has been detected during this period.
  *
-<<<<<<< HEAD
  * For configuring auto disarm timeout when the vehicle hasn't taken off, see COM_DISARM_TKO
  * parameter.
-=======
- * The vehicle will also auto-disarm right after arming if it has not even flown, however the time
- * will always be 10 seconds such that the pilot has enough time to take off.
->>>>>>> 10690587
  *
  * A negative value means that automatic disarming triggered by landing detection is disabled.
  *
@@ -283,16 +278,13 @@
 /**
  * Time-out for auto disarm before takeoff
  *
- * A value of zero means that automatic disarming is disabled.
- *
- * @group Commander
- * @min 0
+ * @group Commander
+ * @min 1
  * @max 60
  * @unit s
- * @decimal 0
- * @increment 1
- */
-PARAM_DEFINE_INT32(COM_DISARM_TKO, 0);
+ * @decimal 2
+ */
+PARAM_DEFINE_FLOAT(COM_DISARM_TKO, 10.0f);
 
 /**
  * Allow arming without GPS
