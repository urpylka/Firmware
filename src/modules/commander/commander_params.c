--- conflicted
+++ resolved
@@ -277,13 +277,11 @@
  * A non-zero, positive value specifies the time-out period in seconds after which the vehicle will be
  * automatically disarmed in case a landing situation has been detected during this period.
  *
-<<<<<<< HEAD
  * The vehicle will also auto-disarm right after arming if it has not even flown, however the time
  * will always be 10 seconds such that the pilot has enough time to take off.
-=======
+ * 
  * For configuring auto disarm timeout when the vehicle hasn't taken off, see COM_DISARM_TKO
  * parameter.
->>>>>>> 8ee6ae94
  *
  * A negative value means that automatic disarming triggered by landing detection is disabled.
  *
