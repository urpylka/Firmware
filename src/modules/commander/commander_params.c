--- conflicted
+++ resolved
@@ -262,13 +262,8 @@
  * A non-zero, positive value specifies the time-out period in seconds after which the vehicle will be
  * automatically disarmed in case a landing situation has been detected during this period.
  *
-<<<<<<< HEAD
  * For configuring auto disarm timeout when the vehicle hasn't taken off, see COM_DISARM_TKO
  * parameter.
-=======
- * The vehicle will also auto-disarm right after arming if it has not even flown, however the time
- * will always be 10 seconds such that the pilot has enough time to take off.
->>>>>>> f8db8650
  *
  * A negative value means that automatic disarming triggered by landing detection is disabled.
  *
@@ -292,7 +287,7 @@
  * @decimal 0
  * @increment 1
  */
-PARAM_DEFINE_INT32(COM_DISARM_TKO, 0);
+PARAM_DEFINE_FLOAT(COM_DISARM_TKO, 20);
 
 /**
  * Allow arming without GPS
