/***
 * This modules publishes messages from a fake charging station.
 * topics: charging_station_state, external_vehicle_position
 * Add `fake_charging_station start` to the launch script (e. g. init/ekf2/iris) for using.
 *
 * @author Oleg Kalachev <okalachev@gmail.com>
 */

#include <px4_config.h>
#include <px4_posix.h>
#include <px4_tasks.h>
#include <systemlib/mavlink_log.h>
#include <stdio.h>
#include <errno.h>
#include <drivers/drv_hrt.h>
#include <matrix/math.hpp>

// uORB Publications
#include <uORB/Publication.hpp>
#include <uORB/topics/charging_station_state.h>
#include <uORB/topics/external_vehicle_position.h>

#define CHARGING_STATION_ID 17
#define CHARGING_STATION_LAT 47.3976174
#define CHARGING_STATION_LON 8.5455089
#define CHARGING_STATION_ALT 487.0
#define CHARGING_STATION_HDG 90 // heading the East

charging_station_state_s state;

extern "C" __EXPORT int fake_charging_station_main(int argc, char *argv[]);

int fake_charging_station_thread_main(int argc, char *argv[]);

int fake_charging_station_thread_main(int argc, char *argv[]) {
	PX4_INFO("Starting fake charging station publisher");

	state = {};

	state.id = CHARGING_STATION_ID;
	state.base_mode = charging_station_state_s::BASE_MODE_FLAG_CUSTOM_MODE_ENABLED;
	state.system_status = 0;
	state.custom_mode = charging_station_state_s::CUSTOM_MODE_CLOSED;

	external_vehicle_position_s pos = {};

	pos.id = CHARGING_STATION_ID;
	pos.alt = CHARGING_STATION_ALT;
	pos.lat = CHARGING_STATION_LAT;
	pos.lon = CHARGING_STATION_LON;
<<<<<<< HEAD
	pos.yaw = _wrap_pi(CHARGING_STATION_HDG * M_DEG_TO_RAD_F);
=======
	pos.yaw = matrix::wrap_pi(CHARGING_STATION_HDG * M_DEG_TO_RAD_F);
>>>>>>> f5e5c050
	pos.yaw_valid = true;

	orb_advert_t state_pub = orb_advertise(ORB_ID(charging_station_state), &state);
	orb_advert_t pos_pub = orb_advertise(ORB_ID(external_vehicle_position), &pos);

	while(true) {
		usleep(1000000);
		state.timestamp = pos.timestamp = hrt_absolute_time();
		orb_publish(ORB_ID(charging_station_state), state_pub, &state);
		orb_publish(ORB_ID(external_vehicle_position), pos_pub, &pos);
	}
}

int fake_charging_station_main(int argc, char *argv[]) {
	if (argc < 2) {
		PX4_INFO("usage: fake_charging_station {start|open|close|critical}");
		return 1;

	} else if (strcmp(argv[1], "start") == 0) {
		__attribute__((unused)) px4_task_t deamon_task = px4_task_spawn_cmd("fake_charging_station",
						SCHED_DEFAULT,
						1,
						200,
						fake_charging_station_thread_main,
						nullptr);

	} else if (strcmp(argv[1], "open") == 0) {
		state.custom_mode = charging_station_state_s::CUSTOM_MODE_OPEN;

	} else if (strcmp(argv[1], "close") == 0) {
		state.custom_mode = charging_station_state_s::CUSTOM_MODE_CLOSED;

	} else if (strcmp(argv[1], "critical") == 0) {
		state.system_status = charging_station_state_s::SYSTEM_STATUS_CRITICAL;
	}

	return OK;
}<|MERGE_RESOLUTION|>--- conflicted
+++ resolved
@@ -48,11 +48,7 @@
 	pos.alt = CHARGING_STATION_ALT;
 	pos.lat = CHARGING_STATION_LAT;
 	pos.lon = CHARGING_STATION_LON;
-<<<<<<< HEAD
-	pos.yaw = _wrap_pi(CHARGING_STATION_HDG * M_DEG_TO_RAD_F);
-=======
 	pos.yaw = matrix::wrap_pi(CHARGING_STATION_HDG * M_DEG_TO_RAD_F);
->>>>>>> f5e5c050
 	pos.yaw_valid = true;
 
 	orb_advert_t state_pub = orb_advertise(ORB_ID(charging_station_state), &state);
